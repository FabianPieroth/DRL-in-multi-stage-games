"""Run experiments as reported in the paper."""
import os
import sys
from itertools import product

sys.path.append(os.path.realpath("."))

import src.utils.coordinator_utils as coord_ut
import src.utils.io_utils as io_ut
from src.learners.multi_agent_learner import MultiAgentCoordinator

LOG_PATH = "./logs/test/"


def run_sequential_sales_experiment():

    device = 1
    verifier_device = "null"
    runs = 3
    iteration_num = 2_000
    policy_sharing = True

    n_steps_per_iteration_options = [8, 32, 128]
    n_rollout_steps_options = [8, 32, 128]
    learning_rate_schedule_options = ["constant", "linear", "exponential"]
    collapse_symmetric_opponents_options = [False]
    num_rounds_to_play_options = [1, 2, 4]
    mechanism_type_options = ["first"]
    algorithm_options = ["ppo"]
    action_dependent_std_options = [True, False]
    options = product(
        n_steps_per_iteration_options,
        n_rollout_steps_options,
        learning_rate_schedule_options,
        collapse_symmetric_opponents_options,
        num_rounds_to_play_options,
        mechanism_type_options,
        algorithm_options,
        action_dependent_std_options,
    )

    for option in options:
        (
            n_steps_per_iteration,
            n_rollout_steps,
            learning_rate_schedule,
            collapse_symmetric_opponents,
            num_rounds_to_play,
            mechanism_type,
            algorithm,
            action_dependent_std,
        ) = option

        for i in range(runs):
            print("=============\nStart new run\n-------------")

<<<<<<< HEAD
            try:
                # Configure and set hyperparameters
                config = io_ut.get_config(
                    [
                        f"device={device}",
                        f"seed={i}",
                        f"algorithms=[{algorithm}]",
                        f"iteration_num={iteration_num}",
                        f"n_steps_per_iteration=[{n_steps_per_iteration}]",
                        f"algorithm_configs.{algorithm}.n_rollout_steps={n_rollout_steps}",
                        f"algorithm_configs.{algorithm}.learning_rate_schedule={learning_rate_schedule}",
                        f"policy_sharing={policy_sharing}",
                        f"policy.action_dependent_std={action_dependent_std}",
                        f"log_path={LOG_PATH}",
                        f"verify_br={False}",
                        f"verifier.device={verifier_device}",
                        # f"verifier.batch_size={4}",
                        f"rl_envs.collapse_symmetric_opponents={collapse_symmetric_opponents}",
                        f"rl_envs.mechanism_type={mechanism_type}",
                        f"rl_envs.num_rounds_to_play={num_rounds_to_play}",
                        f"rl_envs.num_agents={num_rounds_to_play + 1}",
                    ]
                )

                # Set up env and learning
                env = env_ut.get_env(config)
                ma_learner = MultiAgentCoordinator(config, env)
                ma_learner.learn(
                    total_timesteps=config.total_training_steps,
                    n_steps_per_iteration=config.n_steps_per_iteration,
                    log_interval=1,
                    eval_freq=config.eval_freq,
                    n_eval_episodes=5,
                )

            except:
                print(f"Experiment with parameters {options} failed.")

            # Wrap up
            io_ut.wrap_up_experiment_logging(config)
=======
            # Configure and set hyperparameters
            config = io_ut.get_config(
                overrides=[
                    f"device={device}",
                    f"seed={i}",
                    f"algorithms=[{algorithm}]",
                    f"iteration_num={iteration_num}",
                    f"n_steps_per_iteration=[{n_steps_per_iteration}]",
                    f"algorithm_configs.{algorithm}.n_rollout_steps={n_rollout_steps}",
                    f"policy_sharing={policy_sharing}",
                    f"policy.action_dependent_std=[{action_dependent_std}]",
                    f"log_path={LOG_PATH}",
                    f"verify_br={True}",
                    f"verifier.device={verifier_device}",
                    # f"verifier.batch_size={4}",
                    f"rl_envs.collapse_symmetric_opponents={collapse_symmetric_opponents}",
                    f"rl_envs.mechanism_type={mechanism_type}",
                    f"rl_envs.num_rounds_to_play={num_rounds_to_play}",
                    f"rl_envs.num_agents={num_rounds_to_play + 1}",
                ]
            )

            # Set up env and learning
            coord_ut.start_ma_learning(config)
>>>>>>> 5444c2d2

    print("Done!")


def run_signaling_contest_experiment():

    device = 1
    verifier_device = "null"
    runs = 2
    iteration_num = 2_000
    n_steps_per_iteration = 128
    policy_sharing = True

    information_cases = ["true_valuations", "winning_bids"]
    algorithms = ["ppo", "reinforce"]
    action_dependent_stds = [False, True]
    options = product(algorithms, information_cases, action_dependent_stds)

    for option in options:
        algorithm, information_case, action_dependent_std = option

        for i in range(runs):
            print("=============\nStart new run\n-------------")

            # Configure and set hyperparameters
            config = io_ut.get_config(
                overrides=[
                    f"device={device}",
                    f"seed={i}",
                    f"algorithms=[{algorithm}]",
                    f"iteration_num={iteration_num}",
                    f"n_steps_per_iteration=[{n_steps_per_iteration}]",
                    f"policy_sharing={policy_sharing}",
                    f"policy.action_dependent_std={action_dependent_std}",
                    f"log_path={LOG_PATH}",
                    f"verify_br={True}",
                    f"verifier.device={verifier_device}",
                    # f"verifier.batch_size={4}",
                    f"rl_envs=signaling_contest",
                    f"rl_envs.information_case={information_case}",
                ]
            )

            # Set up env and learning
            coord_ut.start_ma_learning(config)

    print("Done!")


if __name__ == "__main__":
    run_sequential_sales_experiment()
    # run_signaling_contest_experiment()<|MERGE_RESOLUTION|>--- conflicted
+++ resolved
@@ -54,22 +54,21 @@
         for i in range(runs):
             print("=============\nStart new run\n-------------")
 
-<<<<<<< HEAD
             try:
+
                 # Configure and set hyperparameters
                 config = io_ut.get_config(
-                    [
+                    overrides=[
                         f"device={device}",
                         f"seed={i}",
                         f"algorithms=[{algorithm}]",
                         f"iteration_num={iteration_num}",
                         f"n_steps_per_iteration=[{n_steps_per_iteration}]",
                         f"algorithm_configs.{algorithm}.n_rollout_steps={n_rollout_steps}",
-                        f"algorithm_configs.{algorithm}.learning_rate_schedule={learning_rate_schedule}",
                         f"policy_sharing={policy_sharing}",
-                        f"policy.action_dependent_std={action_dependent_std}",
+                        f"policy.action_dependent_std=[{action_dependent_std}]",
                         f"log_path={LOG_PATH}",
-                        f"verify_br={False}",
+                        f"verify_br={True}",
                         f"verifier.device={verifier_device}",
                         # f"verifier.batch_size={4}",
                         f"rl_envs.collapse_symmetric_opponents={collapse_symmetric_opponents}",
@@ -80,47 +79,13 @@
                 )
 
                 # Set up env and learning
-                env = env_ut.get_env(config)
-                ma_learner = MultiAgentCoordinator(config, env)
-                ma_learner.learn(
-                    total_timesteps=config.total_training_steps,
-                    n_steps_per_iteration=config.n_steps_per_iteration,
-                    log_interval=1,
-                    eval_freq=config.eval_freq,
-                    n_eval_episodes=5,
-                )
+                coord_ut.start_ma_learning(config)
 
             except:
                 print(f"Experiment with parameters {options} failed.")
 
             # Wrap up
             io_ut.wrap_up_experiment_logging(config)
-=======
-            # Configure and set hyperparameters
-            config = io_ut.get_config(
-                overrides=[
-                    f"device={device}",
-                    f"seed={i}",
-                    f"algorithms=[{algorithm}]",
-                    f"iteration_num={iteration_num}",
-                    f"n_steps_per_iteration=[{n_steps_per_iteration}]",
-                    f"algorithm_configs.{algorithm}.n_rollout_steps={n_rollout_steps}",
-                    f"policy_sharing={policy_sharing}",
-                    f"policy.action_dependent_std=[{action_dependent_std}]",
-                    f"log_path={LOG_PATH}",
-                    f"verify_br={True}",
-                    f"verifier.device={verifier_device}",
-                    # f"verifier.batch_size={4}",
-                    f"rl_envs.collapse_symmetric_opponents={collapse_symmetric_opponents}",
-                    f"rl_envs.mechanism_type={mechanism_type}",
-                    f"rl_envs.num_rounds_to_play={num_rounds_to_play}",
-                    f"rl_envs.num_agents={num_rounds_to_play + 1}",
-                ]
-            )
-
-            # Set up env and learning
-            coord_ut.start_ma_learning(config)
->>>>>>> 5444c2d2
 
     print("Done!")
 
@@ -172,4 +137,4 @@
 
 if __name__ == "__main__":
     run_sequential_sales_experiment()
-    # run_signaling_contest_experiment()+    run_signaling_contest_experiment()