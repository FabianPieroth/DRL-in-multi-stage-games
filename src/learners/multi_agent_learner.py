--- conflicted
+++ resolved
@@ -4,23 +4,15 @@
 
 import matplotlib.pyplot as plt
 import torch
-<<<<<<< HEAD
 from gym import spaces
-=======
 from stable_baselines3.common.policies import register_policy
->>>>>>> e40afc6b
 from stable_baselines3.common.type_aliases import MaybeCallback
 from torch.nn.utils import parameters_to_vector
 from torch.utils.tensorboard import SummaryWriter
 
-<<<<<<< HEAD
 import src.utils.logging_utils as log_ut
 import src.utils.policy_utils as pl_ut
-=======
-import src.utils_folder.logging_utils as log_ut
-import src.utils_folder.policy_utils as pl_ut
 from src.learners.policies.MlpPolicy import *
->>>>>>> e40afc6b
 from src.learners.utils import tensor_norm
 from src.verifier import BFVerifier
 
@@ -38,7 +30,7 @@
         self.n_step = 0
 
         self.learners = pl_ut.get_policies(config, env)
-        self.writer = SummaryWriter(log_dir=config["experiment_log_path"])
+        self.writer = SummaryWriter(log_dir=config.experiment_log_path)
 
         # TODO Nils: This is needed, unfortunately, for `collapse_symmetric_opponents`
         self.env.model.learners = self.learners
@@ -60,27 +52,17 @@
                     [_ for _ in learner.policy.parameters()]
                 )
             else:
-                param_dict[agent_id] = torch.zeros(1, device=self.config["device"])
+                param_dict[agent_id] = torch.zeros(1, device=self.config.device)
         return param_dict
 
     def _setup_verifier(self):
         """Use appropriate verifier."""
-        if all(
-            isinstance(s, spaces.Box) for s in self.env.model.action_spaces.values()
-        ):
-            verifier = BFVerifier(
-                num_simulations=self.config["verifier"]["num_simulations"],
-                obs_discretization=self.config["verifier"]["obs_discretization"],
-                action_discretization=self.config["verifier"]["action_discretization"],
-                env=self.env,
-            )
-        elif all(
-            isinstance(s, spaces.Discrete)
-            for s in self.env.model.action_spaces.values()
-        ):
-            verifier = DiscreteVerifier(env=self.env)
-        else:
-            raise NotImplementedError("Could not infer verifier for this game.")
+        verifier = BFVerifier(
+            num_simulations=self.config.verifier.num_simulations,
+            obs_discretization=self.config.verifier.obs_discretization,
+            action_discretization=self.config.verifier.action_discretization,
+            env=self.env,
+        )
         return verifier
 
     def get_ma_action(self, obs: Dict[int, torch.Tensor]):
@@ -129,7 +111,7 @@
         """If all agents share the same policy, we only train the one at 
         index 0.
         """
-        return self.config["policy_sharing"] and agent_id > 0
+        return self.config.policy_sharing and agent_id > 0
 
     def _display_and_log_training_progress(self, iteration, log_interval):
         if log_interval is not None and iteration % log_interval == 0:
@@ -181,11 +163,7 @@
         self, iteration: int, eval_freq: int, n_eval_episodes: int, callbacks: None
     ) -> None:
         """Evaluate current training progress."""
-<<<<<<< HEAD
         if iteration == 0 or (iteration + 1) % eval_freq == 0:
-=======
-        if (iteration + 1) % eval_freq == 0 or iteration == 0:
->>>>>>> e40afc6b
             log_ut.evaluate_policies(
                 self.learners,
                 self.env,
@@ -205,7 +183,7 @@
         if (
             (iteration == 0 or (iteration + 1) % eval_freq == 0)
             and self.verifier.env_is_compatible_with_verifier
-            and self.config["verify_br"]
+            and self.config.verify_br
         ):
             utility_loss, best_responses = self.verifier.verify(self.learners)
             log_ut.log_data_dict_to_learner_loggers(
@@ -324,7 +302,7 @@
                 dones,
                 infos,
                 new_obs,
-                self.config["policy_sharing"],
+                self.config.policy_sharing,
                 callbacks,
             )
 
@@ -369,7 +347,7 @@
                 callback=callbacks[agent_id],
                 eval_freq=eval_freq,
                 n_eval_episodes=n_eval_episodes,
-                log_path=self.config["experiment_log_path"],
+                log_path=self.config.experiment_log_path,
                 reset_num_timesteps=reset_num_timesteps,
             )
             callbacks[agent_id].on_training_start(locals(), globals())
