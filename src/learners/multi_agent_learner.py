--- conflicted
+++ resolved
@@ -3,21 +3,13 @@
 from typing import Dict, List
 
 import torch
-<<<<<<< HEAD
-from stable_baselines3.common.type_aliases import GymEnv, MaybeCallback
+from stable_baselines3.common.type_aliases import MaybeCallback
 from torch.nn.utils import parameters_to_vector
 from torch.utils.tensorboard import SummaryWriter
 
-from src.envs.rock_paper_scissors import eval_rps_strategy
-from src.learners.ppo import VecPPO
-from src.learners.utils import tensor_norm
-=======
-from stable_baselines3.common.type_aliases import MaybeCallback
-from torch.utils.tensorboard import SummaryWriter
-
 import src.utils_folder.logging_utils as log_ut
 import src.utils_folder.policy_utils as pl_ut
->>>>>>> 5494f5c5
+from src.learners.utils import tensor_norm
 
 
 class MultiAgentCoordinator:
@@ -30,28 +22,13 @@
         self.learners = pl_ut.get_policies(config, env)
         self.writer = SummaryWriter(log_dir=config["experiment_log_path"])
 
-        # TODO: @Nils: still needed? If used for sequential auctions only, move into env
-        # check for possible symmetries
-        """if self.policy_sharing:
-            self.num_learners = len(set(self.env.model.policy_symmetries))
-        else:
-            self.num_learners = self.env.model.num_agents
-
-        #for learner in self.learners:
-         #   assert isinstance(learner, VecPPO), "Learners must be of appropriate type."
-
-        # update strategy pointers
-        def _get_strategy(player_position: int):
-            policy_position = self.env.model.policy_symmetries[player_position]
-            learner = self.learners[policy_position]
-            return lambda obs, deterministic=False: learner.policy.forward(
-                obs, deterministic=deterministic
-            )[0]
-
-        self.env.model.strategies = [
-            _get_strategy(player_position)
-            for player_position in range(self.env.model.num_agents)
-        ]"""
+        # Keep track of running length as Mertikopoulos suggests to detect
+        # oscillations
+        self.running_length = [0] * len(self.learners)
+        self.current_parameters = {
+            k: parameters_to_vector([_ for _ in l.policy.parameters()])
+            for k, l in self.learners.items()
+        }
 
     def get_ma_action(self):
         actions_for_env = {}
@@ -263,19 +240,23 @@
                 self.learners, self.env, self.writer, iteration + 1, self.config
             )
 
+        # Log running length
+        prev_parameters = self.current_parameters
+        self.current_parameters = {
+            k: parameters_to_vector([_ for _ in l.policy.parameters()])
+            for k, l in self.learners.items()
+        }
+        for i, learner in self.learners.items():
+            self.running_length[i] += tensor_norm(
+                self.current_parameters[i], prev_parameters[i]
+            )
+            learner.logger.record("train/running_length", self.running_length[i])
+
     def train_policies(self):
         for agent_id, learner in self.learners.items():
             if self._do_break_for_policy_sharing(agent_id):
                 break
             learner.train()
-
-        # Keep track of running length as Mertikopoulos suggests to detect
-        # oscillations
-        self.running_length = [0] * self.num_learners
-        self.current_parameters = [
-            parameters_to_vector([_ for _ in l.policy.parameters()])
-            for l in self.learners
-        ]
 
     def learn(
         self,
@@ -323,18 +304,6 @@
 
             self.train_policies()
 
-            # Log running length
-            prev_parameters = self.current_parameters
-            self.current_parameters = [
-                parameters_to_vector([_ for _ in learner.policy.parameters()])
-                for learner in self.learners
-            ]
-            for i, learner in enumerate(self.learners):
-                self.running_length[i] += tensor_norm(
-                    self.current_parameters[i], prev_parameters[i]
-                )
-                learner.logger.record("train/running_length", self.running_length[i])
-
             iteration += 1
 
         for callback in callbacks:
