"""Multi agent learning for SB3"""
from typing import Dict

import matplotlib.pyplot as plt
import torch
from stable_baselines3.common.policies import register_policy
from torch.utils.tensorboard import SummaryWriter

import src.utils.io_utils as io_ut
import src.utils.logging_write_utils as log_ut
import src.utils.policy_utils as pl_ut
from src.learners.policies.MlpPolicy import CustomActorCriticPolicy
from src.verifier import BFVerifier


class MultiAgentCoordinator:
    """Coordinates simultaneous learning of multiple learners."""

    def __init__(self, config: Dict, env):

        # Register any custom policy
        register_policy("CustomActorCriticPolicy", CustomActorCriticPolicy)

        self.config = config
        self.env = env
        self.n_step = 0

        self.learners = pl_ut.get_policies(config, env)
        self.writer = SummaryWriter(log_dir=config.experiment_log_path)

        # TODO Nils: This is needed, unfortunately, for `collapse_symmetric_opponents`
        self.env.model.learners = self.learners

        # Keep track of running length as Mertikopoulos suggests to detect
        # oscillations
        self.running_length = [0] * len(self.learners)
        self.current_parameters = log_ut.get_policy_parameters(self.learners)

        # Setup verifier
        self.verifier = self._setup_verifier()

    def _setup_verifier(self):
        """Use appropriate verifier."""
        verifier = BFVerifier(
            num_simulations=self.config.verifier.num_simulations,
            obs_discretization=self.config.verifier.obs_discretization,
            action_discretization=self.config.verifier.action_discretization,
            env=self.env,
            batch_size=self.config.verifier.batch_size,
            device=self.config.device
            if self.config.verifier.device is None
            else self.config.verifier.device,
        )
        return verifier

    def get_ma_action(self, obs: Dict[int, torch.Tensor]):
        actions_for_env = {}
        actions = {}
        additional_actions_data = {}
        for agent_id, learner in self.learners.items():
            sa_actions_for_env, sa_actions, sa_additional_actions_data = learner.get_actions_with_data(
                obs[agent_id]
            )
            actions_for_env[agent_id] = sa_actions_for_env
            actions[agent_id] = sa_actions
            additional_actions_data[agent_id] = sa_additional_actions_data
        return actions_for_env, actions, additional_actions_data

    def ingest_ma_data_into_learners(
        self,
        last_obs,
        last_episode_starts,
        actions,
        rewards,
        additional_actions_data,
        dones,
        infos,
        new_obs,
        policy_sharing,
        callbacks,
    ):
        """All required information is shared with the individual learners."""
        for agent_id, learner in self.learners.items():
            learner.ingest_data_to_learner(
                last_obs[agent_id],
                last_episode_starts,
                actions[agent_id],
                rewards[agent_id],
                additional_actions_data[agent_id],
                dones,
                infos,
                new_obs,
                agent_id,
                policy_sharing,
                callbacks[agent_id],
            )

    def _break_for_policy_sharing(self, agent_id: int):
        """If all agents share the same policy, we only train the one at 
        index 0.
        """
        return self.config.policy_sharing and agent_id > 0

<<<<<<< HEAD
=======
    def _display_and_log_training_progress(self):
        for agent_id, learner in self.learners.items():
            if self._do_break_for_policy_sharing(agent_id):
                break
            fps = int(
                (learner.num_timesteps - learner._num_timesteps_at_start)
                / (time.time() - learner.start_time)
            )
            if len(learner.ep_info_buffer) > 0 and len(learner.ep_info_buffer[0]) > 0:
                learner.logger.record(
                    "rollout/ep_rew_mean",
                    torch.mean(
                        torch.concat(
                            [
                                ep_info[agent_id]["sa_episode_returns"]
                                for ep_info in learner.ep_info_buffer
                            ]
                        )
                    )
                    .detach()
                    .item(),
                )
                learner.logger.record(
                    "rollout/ep_len_mean",
                    torch.mean(
                        torch.concat(
                            [
                                ep_info[agent_id]["sa_episode_lengths"]
                                for ep_info in learner.ep_info_buffer
                            ]
                        )
                    )
                    .detach()
                    .item(),
                )
            learner.logger.record("time/fps", fps)
            learner.logger.record(
                "time/time_elapsed", int(time.time() - learner.start_time)
            )
            learner.logger.record("time/total_timesteps", learner.num_timesteps)
            learner.logger.dump(step=learner.num_timesteps)

>>>>>>> 805318cf
    def _evaluate_policies(
        self, iteration: int, n_eval_episodes: int, callbacks: None
    ) -> None:
        """Evaluate current training progress."""
<<<<<<< HEAD
        if iteration == 0 or (iteration + 1) % eval_freq == 0:
            log_ut.evaluate_policies(
                self.learners,
                self.env,
                device=self.config.device,
                n_eval_episodes=n_eval_episodes,
            )
            self.current_parameters, self.running_length = log_ut.change_in_parameter_space(
                self.learners, self.current_parameters, self.running_length
            )
            self.env.model.custom_evaluation(
                self.learners, self.env, self.writer, iteration + 1, self.config
            )
=======
        log_ut.evaluate_policies(
            self.learners,
            self.env,
            callbacks=callbacks,
            device=self.config.device,
            n_eval_episodes=n_eval_episodes,
        )
        self.env.model.custom_evaluation(
            self.learners, self.env, self.writer, iteration + 1, self.config
        )
        self._log_change_in_parameter_space()
>>>>>>> 805318cf

    def verify_policies_br(self, iteration: int) -> None:
        """Use our verifier to evaluate each learned strategy against the
        current opponents. The verifier estimates the best response of each agent
        against the opponent strategies to estimate the agent utility loss.
        Estimates: 
            sup_{beta_i \in \Sigma_i} \hat(u)_i(beta_i, beta_{-i})
            by approximating the best response beta_i^* in the space of step functions.
        """
        if self.verifier.env_is_compatible_with_verifier and self.config.verify_br:
            # Estimate the ex ante utility loss (i.e., averaged loss over prior)
            (
                estimated_utility_loss,
                estimated_relative_utility_loss,
                best_responses,
            ) = self.verifier.verify_br(self.learners)

            # Logging
            log_ut.log_data_dict_to_learner_loggers(
                self.learners, estimated_utility_loss, "eval/estimated_utility_loss"
            )
            log_ut.log_data_dict_to_learner_loggers(
                self.learners,
                estimated_relative_utility_loss,
                "eval/estimated_relative_utility_loss",
            )

            # Plotting
            br_plot = self.env.model.plot_br_strategy(best_responses)
            log_ut.log_figure_to_writer(
                self.writer, br_plot, iteration, "estimated_br_strategies"
            )
            plt.savefig(f"{self.writer.log_dir}/br_plot_{iteration}.png")
            plt.close()

    def verify_policies_in_BNE(self) -> None:
        """If a BNE is available, we can evaluate learned strategies against
        the BNE opponents. Estimate the utility in for all agents playing BNE
        and for one agent playing its real strategy. Use this to estimate the
        utility loss.
        Estimate:
            \hat(u)_i(\beta_i, \beta_{-i}^*)
            where \beta^*=(\beta_i^*, \beta_{-i}^*) is a BNE strategy
        """
        if not (
            self.verifier.env_is_compatible_with_verifier
            and self.env.model.equilibrium_strategies_known
        ):
            return

        utility_losses, relative_utility_losses = self.verifier.verify_against_BNE(
            self.learners
        )

        # Logging
        log_ut.log_data_dict_to_learner_loggers(
            self.learners, utility_losses, "eval/utility_loss"
        )
        log_ut.log_data_dict_to_learner_loggers(
            self.learners, relative_utility_losses, "eval/relative_utility_loss"
        )

    def verify_br_against_BNE(self) -> float:
        """Approximate the best responses in BNE using our verifier. If
        everything works out, the loss should be zero in expectation for all
        players.
        Estimate:
            sup_{beta_i \in \Sigma_i} \hat(u)_i(beta_i, beta_{-i}^*)
            by approximating the best response beta_i^* in the space of step functions
            and \beta^*=(\beta_i^*, \beta_{-i}^*) is a BNE strategy.
        """
        assert (
            self.verifier.env_is_compatible_with_verifier
            and self.env.model.equilibrium_strategies_known
        )
        equ_strategies = self.env.model.equilibrium_strategies
        utility_losses = {agent_id: None for agent_id in equ_strategies.keys()}
        for agent_id in equ_strategies.keys():
            utility_loss, _, _ = self.verifier.verify_br(
                equ_strategies, agent_ids=[agent_id]
            )
            utility_losses[agent_id] = utility_loss[agent_id]
        return utility_losses

    def learn(self) -> "OnPolicyAlgorithm":
        """Main training loop for multi-agent learning: Here, (1) the agents
        are asked to submit actions, (2) these are passed to the environment,
        and (3) the utilities are passed back to the agents for learning.        
        
        Adapted from Stable-Baselines 3 `OnPolicyAlgorithm`.
        """
        iteration = 0
        init_callbacks = None
        reset_num_timesteps = True  # NOTE: Needed to implement resuming training

        total_timesteps, callbacks = self._setup_learners_for_training(
            self.config.total_training_steps,
            init_callbacks,
            self.config.eval_freq,
            self.config.n_eval_episodes,
            reset_num_timesteps,
        )

        last_obs = self.env.reset()
        last_episode_starts = torch.ones(
            (self.env.num_envs,), dtype=bool, device=self.env.device
        )

        while (
            min(learner.num_timesteps for learner in self.learners.values())
            < total_timesteps
        ):
            if self._iteration_finished(self.config.n_steps_per_iteration):
                print(f"Iteration {iteration} starts.")

                # Evaluate & log
<<<<<<< HEAD
                with torch.no_grad():  # TODO: Is this necessary? Should we call this here?
                    log_ut.log_training_progress(
                        self.learners,
                        iteration,
                        self.config.train_log_freq,
                        self._break_for_policy_sharing,
                    )
                    self._evaluate_policies(
                        iteration,
                        self.config.eval_freq,
                        self.config.n_eval_episodes,
                        callbacks,
                    )
                    self._verify_policies(iteration, self.config.eval_freq)
=======
                if iteration == 0 or (iteration + 1) % self.config.eval_freq == 0:
                    self._display_and_log_training_progress()
                    with torch.no_grad():  # TODO: Is this necessary? Should we call this here?
                        self._evaluate_policies(
                            iteration, self.config.n_eval_episodes, callbacks
                        )
                        self.verify_policies_br(iteration)
                        self.verify_policies_in_BNE()
>>>>>>> 805318cf

            actions_for_env, actions, additional_actions_data = self.get_ma_action(
                last_obs
            )

            new_obs, rewards, dones, infos = self.env.step(actions_for_env)

            self.n_step += 1

            self.ingest_ma_data_into_learners(
                last_obs,
                last_episode_starts,
                actions,
                rewards,
                additional_actions_data,
                dones,
                infos,
                new_obs,
                self.config.policy_sharing,
                callbacks,
            )

            last_obs = {k: v.detach().clone() for k, v in new_obs.items()}
            last_episode_starts = dones.detach().clone()
            # Give access to local variables
            for callback in callbacks:
                callback.update_locals(locals())
                if callback.on_step() is False:
                    return False

            if self._iteration_finished(self.config.n_steps_per_iteration):
                iteration += 1

        for callback in callbacks:
            callback.on_training_end()

        io_ut.wrap_up_learning_logging(self.config)
        return self

    def _iteration_finished(self, n_steps_per_iteration: int):
        return self.n_step % n_steps_per_iteration == 0

    def _setup_learners_for_training(
        self,
        total_timesteps,
        callbacks,
        eval_freq,
        n_eval_episodes,
        reset_num_timesteps,
    ):
        # Each learner needs a callback
        if callbacks is None:
            callbacks = [None] * len(self.learners)

        for agent_id, learner in self.learners.items():
            if self._break_for_policy_sharing(agent_id):
                callbacks = [callbacks[0] for i in range(len(callbacks))]
                break
            timesteps, callbacks[agent_id] = learner._setup_learn(
                total_timesteps=total_timesteps,
                eval_env=None,
                callback=callbacks[agent_id],
                eval_freq=eval_freq,
                n_eval_episodes=n_eval_episodes,
                log_path=self.config.experiment_log_path,
                reset_num_timesteps=reset_num_timesteps,
            )
            callbacks[agent_id].on_training_start(locals(), globals())
            total_timesteps = max(timesteps, total_timesteps)
        return total_timesteps, callbacks<|MERGE_RESOLUTION|>--- conflicted
+++ resolved
@@ -101,82 +101,20 @@
         """
         return self.config.policy_sharing and agent_id > 0
 
-<<<<<<< HEAD
-=======
-    def _display_and_log_training_progress(self):
-        for agent_id, learner in self.learners.items():
-            if self._do_break_for_policy_sharing(agent_id):
-                break
-            fps = int(
-                (learner.num_timesteps - learner._num_timesteps_at_start)
-                / (time.time() - learner.start_time)
-            )
-            if len(learner.ep_info_buffer) > 0 and len(learner.ep_info_buffer[0]) > 0:
-                learner.logger.record(
-                    "rollout/ep_rew_mean",
-                    torch.mean(
-                        torch.concat(
-                            [
-                                ep_info[agent_id]["sa_episode_returns"]
-                                for ep_info in learner.ep_info_buffer
-                            ]
-                        )
-                    )
-                    .detach()
-                    .item(),
-                )
-                learner.logger.record(
-                    "rollout/ep_len_mean",
-                    torch.mean(
-                        torch.concat(
-                            [
-                                ep_info[agent_id]["sa_episode_lengths"]
-                                for ep_info in learner.ep_info_buffer
-                            ]
-                        )
-                    )
-                    .detach()
-                    .item(),
-                )
-            learner.logger.record("time/fps", fps)
-            learner.logger.record(
-                "time/time_elapsed", int(time.time() - learner.start_time)
-            )
-            learner.logger.record("time/total_timesteps", learner.num_timesteps)
-            learner.logger.dump(step=learner.num_timesteps)
-
->>>>>>> 805318cf
-    def _evaluate_policies(
-        self, iteration: int, n_eval_episodes: int, callbacks: None
-    ) -> None:
+    def _evaluate_policies(self, iteration: int, n_eval_episodes: int) -> None:
         """Evaluate current training progress."""
-<<<<<<< HEAD
-        if iteration == 0 or (iteration + 1) % eval_freq == 0:
-            log_ut.evaluate_policies(
-                self.learners,
-                self.env,
-                device=self.config.device,
-                n_eval_episodes=n_eval_episodes,
-            )
-            self.current_parameters, self.running_length = log_ut.change_in_parameter_space(
-                self.learners, self.current_parameters, self.running_length
-            )
-            self.env.model.custom_evaluation(
-                self.learners, self.env, self.writer, iteration + 1, self.config
-            )
-=======
         log_ut.evaluate_policies(
             self.learners,
             self.env,
-            callbacks=callbacks,
             device=self.config.device,
             n_eval_episodes=n_eval_episodes,
         )
+        self.current_parameters, self.running_length = log_ut.change_in_parameter_space(
+            self.learners, self.current_parameters, self.running_length
+        )
         self.env.model.custom_evaluation(
             self.learners, self.env, self.writer, iteration + 1, self.config
         )
-        self._log_change_in_parameter_space()
->>>>>>> 805318cf
 
     def verify_policies_br(self, iteration: int) -> None:
         """Use our verifier to evaluate each learned strategy against the
@@ -209,7 +147,7 @@
             log_ut.log_figure_to_writer(
                 self.writer, br_plot, iteration, "estimated_br_strategies"
             )
-            plt.savefig(f"{self.writer.log_dir}/br_plot_{iteration}.png")
+            # plt.savefig(f"{self.writer.log_dir}/br_plot_{iteration}.png")
             plt.close()
 
     def verify_policies_in_BNE(self) -> None:
@@ -285,39 +223,23 @@
             (self.env.num_envs,), dtype=bool, device=self.env.device
         )
 
-        while (
-            min(learner.num_timesteps for learner in self.learners.values())
-            < total_timesteps
-        ):
+        num_timesteps = min(learner.num_timesteps for learner in self.learners.values())
+        while num_timesteps < total_timesteps:
             if self._iteration_finished(self.config.n_steps_per_iteration):
                 print(f"Iteration {iteration} starts.")
 
                 # Evaluate & log
-<<<<<<< HEAD
-                with torch.no_grad():  # TODO: Is this necessary? Should we call this here?
-                    log_ut.log_training_progress(
-                        self.learners,
-                        iteration,
-                        self.config.train_log_freq,
-                        self._break_for_policy_sharing,
-                    )
-                    self._evaluate_policies(
-                        iteration,
-                        self.config.eval_freq,
-                        self.config.n_eval_episodes,
-                        callbacks,
-                    )
-                    self._verify_policies(iteration, self.config.eval_freq)
-=======
                 if iteration == 0 or (iteration + 1) % self.config.eval_freq == 0:
-                    self._display_and_log_training_progress()
                     with torch.no_grad():  # TODO: Is this necessary? Should we call this here?
-                        self._evaluate_policies(
-                            iteration, self.config.n_eval_episodes, callbacks
+                        log_ut.log_training_progress(
+                            self.learners,
+                            iteration,
+                            self.config.train_log_freq,
+                            self._break_for_policy_sharing,
                         )
+                        self._evaluate_policies(iteration, self.config.n_eval_episodes)
                         self.verify_policies_br(iteration)
                         self.verify_policies_in_BNE()
->>>>>>> 805318cf
 
             actions_for_env, actions, additional_actions_data = self.get_ma_action(
                 last_obs
