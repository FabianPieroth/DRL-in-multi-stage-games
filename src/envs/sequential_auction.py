--- conflicted
+++ resolved
@@ -16,7 +16,7 @@
 from src.envs.mechanisms import FirstPriceAuction, Mechanism, VickreyAuction
 from src.envs.torch_vec_env import BaseEnvForVec, VerifiableEnv
 from src.learners.utils import batched_index_select, tensor_norm
-from src.utils_folder.policy_utils import get_algo_name
+from src.utils.policy_utils import get_algo_name
 
 
 class SequentialAuction(BaseEnvForVec, VerifiableEnv):
@@ -320,13 +320,9 @@
         ]
 
         # set valuation to zero if we already own the unit
-<<<<<<< HEAD
-        has_won_already = self._has_won_already_from_state(states, stage)[agent_id]
-=======
-        has_won_already = self._has_won_already(states, stage)[agent_id].view_as(
-            payments
-        )
->>>>>>> e40afc6b
+        has_won_already = self._has_won_already_from_state(states, stage)[
+            agent_id
+        ].view_as(payments)
 
         # quasi-linear utility
         rewards = (valuations * allocations) * torch.logical_not(
@@ -391,6 +387,7 @@
 
     def _state2stage(self, states):
         """Get the current stage from the state."""
+        # NOTE: assumes all players and all games are in same stage
         if states.shape[0] == 0:  # empty batch
             return -1
         try:
@@ -405,12 +402,17 @@
         return stage
 
     def _obs2stage(self, obs: torch.Tensor) -> int:
+        # NOTE: assumes all players and all games are in same stage
         if obs.shape[0] == 0:  # empty batch
             return -1
         if self.reduced_observation_space:
             return obs[0, 1].long().item()
         else:
-            raise NotImplementedError()
+            return (
+                obs[0, self.payments_start_index :]
+                .tolist()
+                .index(SequentialAuction.DUMMY_PRICE_KEY)
+            )
 
     def get_obs_discretization_shape(
         self, agent_id: int, obs_discretization: int, stage: int
@@ -471,9 +473,7 @@
         )
 
         if self.reduced_observation_space:
-            stage = observation_dict[0][
-                0, 1
-            ]  # NOTE: assumes all games are in same stage
+            stage = self._obs2stage(observation_dict[0])
             states[:, :, 1] = stage
             for agent_id in range(self.num_agents):
                 states[
@@ -499,7 +499,9 @@
 
         return states
 
-    def _has_won_already_from_state(self, state: torch.Tensor, stage: int):
+    def _has_won_already_from_state(
+        self, state: torch.Tensor, stage: int
+    ) -> Dict[int, torch.Tensor]:
         """Check if the current player already has won in previous stages of the auction."""
         # NOTE: unit-demand hardcoded
         low = self.allocations_start_index
@@ -514,18 +516,7 @@
     ) -> Dict[int, torch.Tensor]:
         """Check if the current player already has won in previous stages of the auction."""
         # NOTE: unit-demand hardcoded
-        if self.reduced_observation_space:
-            stage = self._obs2stage(obs[list(obs.keys())[0]])
-            low = self.allocations_start_index + stage * self.valuation_size
-            high = self.allocations_start_index + (stage + 1) * self.valuation_size
-
-            return {
-                agent_id: sa_obs[:, low:high].sum(axis=-1) > 0
-                for agent_id, sa_obs in obs.items()
-            }
-
-        else:
-            raise NotImplementedError()
+        return {agent_id: sa_obs[:, 2] > 0 for agent_id, sa_obs in obs.items()}
 
     def custom_evaluation(self, learners, env, writer, iteration: int, config: Dict):
         """Method is called during training process and allows environment specific logging.
@@ -560,15 +551,21 @@
             }
         return predictions
 
-<<<<<<< HEAD
     def get_ma_equilibrium_actions(
         self, observations: Dict[int, torch.Tensor]
     ) -> torch.Tensor:
-        equ_actions = {}
         player_positions = list(observations.keys())
         stage = self._obs2stage(observations[player_positions[0]])
         has_won_already = self._has_won_already_from_obs(observations)
-=======
+        return {
+            agent_id: self.strategies_bne[agent_id](
+                stage=stage,
+                valuation=observations[agent_id][:, 0],
+                won=has_won_already[agent_id],
+            )
+            for agent_id in observations.keys()
+        }
+
     @staticmethod
     def get_ma_learner_stddevs(learners, observations):
         stddevs = {
@@ -577,20 +574,6 @@
         }
         return stddevs
 
-    @staticmethod
-    def get_equilibrium_actions(
-        stage: int, equilibrium_strategies, observations, has_won_already
-    ):
->>>>>>> e40afc6b
-        return {
-            agent_id: self.strategies_bne[agent_id](
-                stage=stage,
-                valuation=observations[agent_id][:, 0],
-                won=has_won_already[agent_id],
-            )
-            for agent_id in observations.keys()
-        }
-
     def plot_strategies_vs_bne(
         self, learners, writer, iteration: int, config, num_samples: int = 2 ** 12
     ):
@@ -624,13 +607,9 @@
                 increasing_order = agent_obs[:, 0].sort(axis=0)[1]
 
                 # get algorithm type
-<<<<<<< HEAD
                 learner_name = self.learners[
                     agent_id if not self.collapse_symmetric_opponents else 0
                 ].__class__.__name__
-=======
-                learner_name = learners[agent_id].__class__.__name__
->>>>>>> e40afc6b
 
                 # sort
                 agent_obs = agent_obs[increasing_order]
