--- conflicted
+++ resolved
@@ -185,21 +185,9 @@
 
     DUMMY_PRICE_KEY = -1
 
-<<<<<<< HEAD
-    def __init__(
-        self,
-        config: Dict,
-        payments: str,
-        device: str = "cpu",
-        player_position: int = 0,
-        collapse_symmetric_opponents: bool = False,
-        reduced_observation_space: bool = True,
-    ):
-=======
     def __init__(self, config: Dict, device: str = "cpu"):
->>>>>>> 5494f5c5
+        self.num_rounds_to_play = config["num_rounds_to_play"]
         super().__init__(config, device)
-        self.num_rounds_to_play = self.config["num_rounds_to_play"]
 
         self.mechanism, self.equilibrium_profile = (
             self._init_mechanism_and_equilibrium_profile()
@@ -209,6 +197,16 @@
         self.valuation_size = self.config["valuation_size"]
         self.action_size = self.config["action_size"]
         self.strategies = self._init_dummy_strategies()
+
+        # If the opponents are all symmetric, we may just sample from one
+        # opponent with the max order statistic corresponding to the same
+        # competition as the original opponents
+        self.collapse_symmetric_opponents = self.config["collapse_symmetric_opponents"]
+        if self.collapse_symmetric_opponents:
+            raise NotImplementedError(
+                "When using `collapse_symmetric_opponents` only the agent with id 0 can learn against a static env. Incompatible with current version of policy sharing / MA coordinator."
+            )
+            self.num_agents = 1
 
         self.strategies_bne = self._init_bne_strategies()
 
@@ -223,14 +221,39 @@
             raise NotImplementedError("Payment rule unknown.")
         return mechanism, equilibrium_profile
 
-<<<<<<< HEAD
+    def _init_bne_strategies(self):
+        return {
+            agent_id: self.equilibrium_profile(
+                num_agents=self.num_agents,
+                num_units=self.num_rounds_to_play,
+                player_position=agent_id,
+            )
+            for agent_id in range(self.num_agents)
+        }
+
+    def _init_dummy_strategies(self):
+        return [
+            lambda obs, deterministic=True: torch.zeros(
+                (obs.shape[0], self.config["action_size"]), device=obs.device
+            )
+            for _ in range(self.num_agents)
+        ]
+
+    def _get_num_agents(self) -> int:
+        return self.config["num_agents"]
+
+    def _init_observation_spaces(self):
+        """Returns dict with agent - observation space pairs.
+        Returns:
+            Dict[int, Space]: agent_id: observation space
+        """
         # unit-demand
         self.valuation_size = 1
         self.action_size = 1
 
         # set up observation space
         # NOTE: does not support non unit-demand
-        self.reduced_observation_space = reduced_observation_space
+        self.reduced_observation_space = self.config["reduced_observation_space"]
         if self.reduced_observation_space:
             # observations: valuation, stage, allocation (up to now)
             low = [0.0] * 3
@@ -247,44 +270,7 @@
                 [1.0]
                 + [1.0] * self.num_rounds_to_play
                 + [np.inf] * (self.num_rounds_to_play * 2)
-=======
-    def _init_bne_strategies(self):
-        return {
-            agent_id: self.equilibrium_profile(
-                num_agents=self.num_agents,
-                num_units=self.num_rounds_to_play,
-                player_position=agent_id,
->>>>>>> 5494f5c5
-            )
-            for agent_id in range(self.num_agents)
-        }
-
-    def _init_dummy_strategies(self):
-        return [
-            lambda obs, deterministic=True: torch.zeros(
-                (obs.shape[0], self.config["action_size"]), device=obs.device
-            )
-            for _ in range(self.num_agents)
-        ]
-
-    def _get_num_agents(self) -> int:
-        return self.config["num_agents"]
-
-    def _init_observation_spaces(self):
-        """Returns dict with agent - observation space pairs.
-        Returns:
-            Dict[int, Space]: agent_id: observation space
-        """
-        low = (
-            [0.0]
-            + [0.0] * self.config["num_rounds_to_play"]
-            + [-1.0] * (self.config["num_rounds_to_play"] * 2)
-        )
-        high = (
-            [1.0]
-            + [1.0] * self.config["num_rounds_to_play"]
-            + [np.inf] * (self.config["num_rounds_to_play"] * 2)
-        )
+            )
         return {
             agent_id: spaces.Box(low=np.float32(low), high=np.float32(high))
             for agent_id in range(self.num_agents)
@@ -301,21 +287,13 @@
         )
         return {agent_id: sa_action_space for agent_id in range(self.num_agents)}
 
-        # If the opponents are all symmetric, we may just sample from one
-        # opponent with the max order statstic corresponding to the same
-        # competition as the original opponents
-        self.collapse_symmetric_opponents = collapse_symmetric_opponents
-        self.num_opponents = (
-            1 if self.collapse_symmetric_opponents else self.num_agents - 1
-        )
-
     def to(self, device) -> Any:
         """Set device"""
         self.device = device
         return self
 
     def sample_new_states(self, n: int) -> Any:
-        """Create new initial states consiting of
+        """Create new initial states consisting of
             * one valuation per agent
             * num_rounds_to_play * allocation per agent
             * prices of all stages (-1 for future stages TODO?)
@@ -335,11 +313,7 @@
         )
         # NOTE: We keep track of all (incl. zero) payments for reward calculations
         states = torch.zeros(
-            (
-                n,
-                1 + self.num_opponents,
-                self.payments_start_index + self.num_rounds_to_play,
-            ),
+            (n, self.num_agents, self.payments_start_index + self.num_rounds_to_play),
             device=self.device,
         )
 
@@ -351,9 +325,7 @@
                 torch.tensor([self.num_agents - 1], device=self.device),
                 torch.tensor([1.0], device=self.device),
             )
-            states[
-                :, 1 if self.player_position == 0 else 0, : self.valuation_size
-            ] = m.sample((n,))
+            states[:, 1, : self.valuation_size] = m.sample((n,))
 
         # dummy prices
         states[:, :, self.payments_start_index :] = SequentialAuction.DUMMY_PRICE_KEY
@@ -372,25 +344,7 @@
         :return updated_states:
         """
         # append opponents' actions
-<<<<<<< HEAD
-        action_profile = actions.view(-1, 1, self.action_size).repeat(
-            1, 1 + self.num_opponents, 1
-        )
-        for opponent_position, opponent_strategy in enumerate(
-            self.strategies[: 1 + self.num_opponents]
-        ):
-            if opponent_position != self.player_position:
-                opponent_obs = self.get_observations(
-                    cur_states, player_position=opponent_position
-                )
-                action_profile[:, opponent_position, :] = (
-                    opponent_strategy(opponent_obs, deterministic=True)
-                    .detach()
-                    .view(-1, self.action_size)
-                )
-=======
         action_profile = torch.stack(tuple(actions.values()), dim=1)
->>>>>>> 5494f5c5
 
         # run auction round
         allocations, payments = self.mechanism.run(action_profile)
@@ -414,25 +368,23 @@
         ] = allocations
 
         if self.collapse_symmetric_opponents:
-            opponent_position = 1 if self.player_position == 0 else 0
-
             # the only thing the current player knows is that the opponent
             # faced in the next round is weaker
-            highest_opponent = new_states[:, opponent_position, : self.valuation_size]
+            highest_opponent = new_states[:, 1, : self.valuation_size]
             m = torch.distributions.Beta(
                 torch.tensor([max(1, self.num_agents - 2 - stage)], device=self.device),
                 torch.tensor([1.0], device=self.device),
             )
             batch_size = cur_states.shape[0]
-            new_states[
-                :, opponent_position, : self.valuation_size
-            ] = highest_opponent * m.sample((batch_size,))
-
-            # force opponent's allocation to zero again st it compets in next
+            new_states[:, 1, : self.valuation_size] = highest_opponent * m.sample(
+                (batch_size,)
+            )
+
+            # force opponent's allocation to zero again st it competes in next
             # stage
             new_states[
                 :,
-                opponent_position,
+                1,
                 self.allocations_start_index
                 + stage * self.valuation_size : self.allocations_start_index
                 + (stage + 1) * self.valuation_size,
@@ -483,34 +435,14 @@
             self.payments_start_index + stage : self.payments_start_index + (stage + 1),
         ]
 
-<<<<<<< HEAD
         # set valuation to zero if we already own the unit
-        has_won_already = self._has_won_already(states, stage)
+        has_won_already = self._has_won_already(states, stage)[agent_id]
 
         # quasi-linear utility
         rewards = valuations * allocations - payments
         rewards[has_won_already] = -payments[has_won_already]
 
         return rewards.view(-1)
-=======
-        # set value to zero if we already own the unit
-        # NOTE: unit-demand hardcoded
-        if stage > 0:
-            # sum over allocations of all previous stages
-            onwer_mask = (
-                states[
-                    :,
-                    agent_id,
-                    self.allocations_start_index : self.allocations_start_index
-                    + stage * self.valuation_size,
-                ].sum(axis=1)
-                > 0
-            )
-            valuations[onwer_mask] = 0
-
-        # quasi-linear utility
-        return torch.sum(valuations * allocations - payments, dim=1)
->>>>>>> 5494f5c5
 
     def get_observations(self, states: torch.Tensor) -> torch.Tensor:
         """Return the observations at the player at `player_position`.
@@ -522,43 +454,44 @@
         :returns observations: Observations of shape (num_env, obs_private_dim
             + obs_public_dim), where the private observations consist of the
             valuation and a vector of allocations and payments (for each stage)
-            and the public observation consits of published prices.
-        """
-        # obs consits of: own valuations, own allocations, own payments and
+            and the public observation consists of published prices.
+        """
+        # obs consists of: own valuations, own allocations, own payments and
         # published (here = highest payments)
-<<<<<<< HEAD
-        obs_private = states[:, player_position, :]
 
         if self.reduced_observation_space:
             stage = self._state2stage(states)
-            value = states[:, player_position, 0]
-            won = (
-                obs_private[
-                    :, self.allocations_start_index : self.payments_start_index
-                ].sum(axis=-1)
-                > 0
-            )
-            obs = torch.zeros((states.shape[0], 3), device=states.device)
-            obs[:, 0] = value
-            obs[:, 1] = stage
-            obs[:, 2] = won
-            return obs
+            won = self._has_won_already(states, stage)
+            batch_size = states.shape[0]
+            observation_dict = {}
+            for agent_id in range(self.num_agents):
+                observation_dict[agent_id] = torch.zeros(
+                    (batch_size, 3), device=states.device
+                )
+                observation_dict[agent_id][
+                    :,
+                    self.valuations_start_index : self.valuations_start_index
+                    + self.valuation_size,
+                ] = states[
+                    :,
+                    agent_id,
+                    self.valuations_start_index : self.valuations_start_index
+                    + self.valuation_size,
+                ]
+                observation_dict[agent_id][:, 1] = stage
+                observation_dict[agent_id][:, 2] = won[agent_id]
+
         else:
             obs_public = states[:, :, self.payments_start_index :].max(axis=1).values
-            return torch.concat((obs_private, obs_public), axis=1)
-=======
-        obs_public = states[:, :, self.payments_start_index :].max(axis=1).values
-        observation_dict = {
-            agent_id: torch.concat((states[:, agent_id, :], obs_public), axis=1)
-            for agent_id in range(self.num_agents)
-        }
+            observation_dict = {
+                agent_id: torch.concat((states[:, agent_id, :], obs_public), axis=1)
+                for agent_id in range(self.num_agents)
+            }
         return observation_dict
->>>>>>> 5494f5c5
 
     def render(self, state):
         return state
 
-<<<<<<< HEAD
     def _state2stage(self, cur_states):
         """Get the current stage from the state."""
         if cur_states.shape[0] == 0:  # empty batch
@@ -574,21 +507,17 @@
             stage = self.num_rounds_to_play - 1
         return stage
 
-    def _has_won_already(
-        self, state: torch.Tensor, stage: int, player_position: int = None
-    ):
+    def _has_won_already(self, state: torch.Tensor, stage: int):
         """Check if the current player already has won in previous stages of the auction."""
         # NOTE: unit-demand hardcoded
 
-        if player_position is None:
-            player_position = self.player_position
-
         low = self.allocations_start_index
         high = self.allocations_start_index + stage
-        return state[:, player_position, low:high].sum(axis=-1) > 0
-
-    def log_plotting(self, writer, step: int, num_samples: int = 500):
-=======
+        return {
+            agent_id: state[:, agent_id, low:high].sum(axis=-1) > 0
+            for agent_id in range(self.num_agents)
+        }
+
     def custom_evaluation(self, learners, env, writer, iteration: int, config: Dict):
         """Method is called during training process and allows environment specific logging.
 
@@ -602,9 +531,9 @@
         self.log_metrics_to_equilibrium(learners)
 
     def get_bne_actions(
-        self, valuations: torch.Tensor, stage: int, agent_id: int
+        self, valuations: torch.Tensor, stage: int, won: torch.Tensor, agent_id: int
     ) -> torch.Tensor:
-        return self.strategies_bne[agent_id](stage, valuations)
+        return self.strategies_bne[agent_id](stage, valuations, won)
 
     @staticmethod
     def get_ma_learner_predictions(learners, observations, deterministic: bool = True):
@@ -614,16 +543,21 @@
         }
 
     @staticmethod
-    def get_equilibrium_actions(stage: int, equilibrium_strategies, observations):
+    def get_equilibrium_actions(
+        stage: int, equilibrium_strategies, observations, has_won_already
+    ):
         return {
-            agent_id: equilibrium_strategy(stage, observations[agent_id][:, 0])
+            agent_id: equilibrium_strategy(
+                stage=stage,
+                valuation=observations[agent_id][:, 0],
+                won=has_won_already[agent_id],
+            )
             for agent_id, equilibrium_strategy in equilibrium_strategies.items()
         }
 
     def plot_strategies_vs_bne(
         self, learners, writer, iteration: int, config, num_samples: int = 500
     ):
->>>>>>> 5494f5c5
         """Evaluate and log current strategies."""
         seed = 69
 
@@ -643,17 +577,6 @@
 
         for stage, ax in zip(range(self.num_rounds_to_play), axs):
             ax.set_title(f"Stage {stage + 1}")
-<<<<<<< HEAD
-            for player_position in range(1 + self.num_opponents):
-                self.player_position = player_position
-
-                # sort by valuations
-                order = states[:, player_position, 0].sort(axis=0)[1]
-                states = states[order]
-                observations = self.get_observations(states)
-
-                has_won_already = self._has_won_already(states, stage)
-=======
             observations = self.get_observations(states)
             ma_deterministic_actions = self.get_ma_learner_predictions(
                 learners, observations, True
@@ -664,119 +587,70 @@
             for agent_id, _ in learners.items():
                 agent_obs = observations[agent_id]
                 increasing_order = agent_obs[:, 0].sort(axis=0)[1]
->>>>>>> 5494f5c5
+
+                # sort
+                agent_obs = agent_obs[increasing_order]
+
+                has_won_already = self._has_won_already(
+                    states[increasing_order], stage
+                )[agent_id]
 
                 # get actual actions
-                deterministic_actions = ma_deterministic_actions[agent_id]
-                mixed_actions = ma_mixed_actions[agent_id]
-
-                # Manual clipping
-                actions[actions < 0] = 0
-                actions_mixed[actions_mixed < 0] = 0
+                deterministic_actions = ma_deterministic_actions[agent_id][
+                    increasing_order
+                ]
+                mixed_actions = ma_mixed_actions[agent_id][increasing_order]
 
                 # get BNE actions
-<<<<<<< HEAD
-                actions_bne = self.strategies_bne[player_position](
-                    stage, valuation=observations[:, 0], won=has_won_already
+                actions_bne = self.get_bne_actions(
+                    valuations=agent_obs[:, 0],
+                    stage=stage,
+                    won=has_won_already,
+                    agent_id=agent_id,
                 )
 
                 # covert to numpy
-                observations = observations[:, 0].detach().cpu().view(-1).numpy()
-                actions_array = actions.view(-1, 1).detach().cpu().numpy()
-                actions_mixed = actions_mixed.view(-1).detach().cpu().numpy()
+                agent_obs = agent_obs[:, 0].detach().cpu().view(-1).numpy()
+                actions_array = deterministic_actions.view(-1, 1).detach().cpu().numpy()
+                mixed_actions = mixed_actions.view(-1).detach().cpu().numpy()
                 actions_bne = actions_bne.view(-1, 1).detach().cpu().numpy()
                 has_won_already = has_won_already.cpu().numpy()
-=======
-                bne_actions = self.get_bne_actions(agent_obs[:, 0], stage, agent_id)
-
-                # covert to numpy
-                agent_obs = (
-                    agent_obs[increasing_order, 0].detach().cpu().view(-1).numpy()
-                )
-                actions_array = (
-                    deterministic_actions.view(-1, 1)[increasing_order, ...]
-                    .detach()
-                    .cpu()
-                    .numpy()
-                )
-                mixed_actions = (
-                    mixed_actions.view(-1)[increasing_order, ...].detach().cpu().numpy()
-                )
-                bne_actions = (
-                    bne_actions.view(-1, 1)[increasing_order, ...]
-                    .detach()
-                    .cpu()
-                    .numpy()
-                )
->>>>>>> 5494f5c5
 
                 if isinstance(config["algorithms"], str):
                     algo_name = config["algorithms"]
                 else:
                     algo_name = config["algorithms"][agent_id]
+
                 # plotting
-<<<<<<< HEAD
                 drawing, = ax.plot(
-                    observations[~has_won_already],
+                    agent_obs[~has_won_already],
                     actions_array[~has_won_already],
                     linestyle="dotted",
                     marker="o",
                     markevery=32,
-                    label=f"bidder {player_position} PPO",
+                    label=f"bidder {agent_id} PPO",
                 )
                 ax.plot(
-                    observations[~has_won_already],
+                    agent_obs[~has_won_already],
                     actions_bne[~has_won_already],
                     linestyle="--",
                     marker="*",
                     markevery=32,
                     color=drawing.get_color(),
-                    label=f"bidder {player_position} BNE",
+                    label=f"bidder {agent_id} BNE",
                 )
                 ax.plot(
-                    observations,
-                    actions_mixed,
-                    ".",
-                    alpha=0.2,
-                    color=drawing.get_color(),
+                    agent_obs, mixed_actions, ".", alpha=0.2, color=drawing.get_color()
                 )
                 if stage > 0:
                     ax.plot(
-                        observations[~has_won_already],
-=======
-                if stage == 0:
-                    drawing, = ax.plot(
-                        agent_obs,
-                        actions_array,
-                        linestyle="dotted",
-                        marker="o",
-                        markevery=32,
-                        label=f"bidder {agent_id} " + algo_name,
-                    )
-                else:
-                    has_won_already = (
-                        (
-                            states[increasing_order, agent_id, 1 : stage + 1].sum(
-                                axis=-1
-                            )
-                            > 0
-                        )
-                        .cpu()
-                        .numpy()
-                    )
-                    drawing, = ax.plot(
                         agent_obs[~has_won_already],
->>>>>>> 5494f5c5
                         actions_array[~has_won_already],
                         linestyle="dotted",
                         marker="o",
                         markevery=32,
-<<<<<<< HEAD
                         color=drawing.get_color(),
-                        label=f"bidder {player_position} PPO",
-=======
-                        label=f"bidder {agent_id} " + algo_name,
->>>>>>> 5494f5c5
+                        label=f"bidder {agent_id} PPO",
                     )
                     ax.plot(
                         agent_obs[has_won_already],
@@ -784,38 +658,18 @@
                         linestyle="dotted",
                         marker="x",
                         markevery=32,
-<<<<<<< HEAD
                         color=drawing.get_color(),
-                        label=f"bidder {player_position} PPO (won)",
+                        label=f"bidder {agent_id} PPO (won)",
                     )
                     ax.plot(
-                        observations[has_won_already],
+                        agent_obs[has_won_already],
                         actions_bne[has_won_already],
                         linestyle="--",
                         marker="*",
                         markevery=32,
-=======
-                        label=f"bidder {agent_id} " + algo_name + " (won)",
->>>>>>> 5494f5c5
                         color=drawing.get_color(),
-                        label=f"bidder {player_position} BNE",
+                        label=f"bidder {agent_id} BNE",
                     )
-<<<<<<< HEAD
-
-=======
-                ax.plot(
-                    agent_obs, mixed_actions, ".", alpha=0.2, color=drawing.get_color()
-                )
-                ax.plot(
-                    agent_obs,
-                    bne_actions,
-                    linestyle="--",
-                    marker="*",
-                    markevery=32,
-                    color=drawing.get_color(),
-                    label=f"bidder {agent_id} BNE",
-                )
->>>>>>> 5494f5c5
             lin = np.linspace(0, 1, 2)
             ax.plot(lin, lin, "--", color="grey")
             ax.set_xlabel("valuation $v$")
@@ -839,75 +693,14 @@
 
     def log_metrics_to_equilibrium(self, learners, num_samples: int = 4096):
         """Evaluate learned strategies vs BNE."""
-        # TODO: Currently not working for multi-stage: need cases? @Nils: Still true?
         seed = 69
         self.seed(seed)
 
-<<<<<<< HEAD
-        # calculate utility in self-play (learned strategies only) and the
-        # utility that the BNE strategy of the current player would achieve
-        actual_utility = 0
-        bne_utility = 0
-
-        actual_states = self.sample_new_states(num_samples)
-        actual_observations = self.get_observations(actual_states)
-
-        bne_states = self.sample_new_states(num_samples)
-        bne_observations = self.get_observations(bne_states)
-
-        for stage in range(self.num_rounds_to_play):
-            actions_actual = self.strategies[self.player_position](
-                actual_observations, deterministic=True
-            )
-            actions_actual[actions_actual < 0] = 0
-            actions_bne_in_actual_env = self.strategies_bne[self.player_position](
-                stage,
-                valuation=actual_observations[:, 0],
-                won=self._has_won_already(actual_states, stage),
-            )
-
-            # calculate distance in action space
-            L2 = tensor_norm(actions_actual, actions_bne_in_actual_env)
-            logger.record(f"eval/L2_action_stage{stage}", L2)
-
-            # act in env like the player would always follow the BNE
-            actions_bne = self.strategies_bne[self.player_position](
-                stage,
-                valuation=bne_observations[:, 0],
-                won=self._has_won_already(bne_states, stage),
-            )
-
-            actual_observations, actual_rewards, _, actual_states = self.compute_step(
-                actual_states, actions_actual
-            )
-            bne_observations, bne_rewards, _, bne_states = self.compute_step(
-                bne_states, actions_bne
-            )
-
-        actual_utility += actual_rewards.mean().item()
-        bne_utility += bne_rewards.mean().item()
-
-        logger.record("eval/utility_actual", actual_utility)
-        logger.record("eval/utility_bne", bne_utility)
-=======
-        learned_utilities = {agent_id: 0 for agent_id in learners.keys()}
-        equ_utilities = {agent_id: 0 for agent_id in learners.keys()}
-        distances_l2 = {agent_id: None for agent_id in learners.keys()}
-
-        for agent_id in learners.keys():
-            actual_states = self.sample_new_states(num_samples)
-            actual_observations = self.get_observations(actual_states)
-
-            equ_states = self.sample_new_states(num_samples)
-            equ_observations = self.get_observations(equ_states)
-
-            actual_rewards, equ_rewards, sa_l2_distances = self.do_equilibrium_and_actual_rollout(
-                learners, agent_id, actual_states, actual_observations, equ_observations
-            )
-
-            distances_l2[agent_id] = sa_l2_distances
-            equ_utilities[agent_id] += equ_rewards[agent_id].mean().item()
-            learned_utilities[agent_id] += actual_rewards[agent_id].mean().item()
+        states = self.sample_new_states(num_samples)
+
+        learned_utilities, equ_utilities, l2_distances = self.do_equilibrium_and_actual_rollout(
+            learners, states
+        )
 
         self._log_metric_dict_to_individual_learners(
             learners, equ_utilities, "eval/utility_equilibrium"
@@ -915,36 +708,59 @@
         self._log_metric_dict_to_individual_learners(
             learners, learned_utilities, "eval/utility_actual"
         )
-        self._log_l2_distances(learners, distances_l2)
+        self._log_l2_distances(learners, l2_distances)
 
         # reset seed
         self.seed(int(time.time()))
 
-    def do_equilibrium_and_actual_rollout(
-        self, learners, agent_id, actual_states, actual_observations, equ_observations
-    ):
-        l2_distances = [None for _ in range(self.num_rounds_to_play)]
+    def do_equilibrium_and_actual_rollout(self, learners, actual_states):
+        """Staring from state `states` we want to compute
+            1. the action space L2 loss
+            2. the rewards in actual play and in BNE
+        Note that we need to keep track of counterfactual BNE states as these
+        may be different from the states under actual play.
+        """
+        actual_observations = self.get_observations(actual_states)
+
+        equ_states = actual_states.clone()
+        equ_observations = self.get_observations(equ_states)
+
+        l2_distances = {i: [None] * self.num_rounds_to_play for i in learners.keys()}
+        actual_rewards_total = {i: 0 for i in learners.keys()}
+        equ_rewards_total = {i: 0 for i in learners.keys()}
+
         for stage in range(self.num_rounds_to_play):
-            ma_equilibrium_actions = self.get_equilibrium_actions(
-                stage, self.strategies_bne, equ_observations
-            )
-            ma_deterministic_learned_actions = self.get_ma_learner_predictions(
+
+            actual_has_won_already = self._has_won_already(actual_states, stage)
+            equ_actions_in_actual_play = self.get_equilibrium_actions(
+                stage, self.strategies_bne, actual_observations, actual_has_won_already
+            )
+
+            equ_has_won_already = self._has_won_already(equ_states, stage)
+            equ_actions_in_equ = self.get_equilibrium_actions(
+                stage, self.strategies_bne, equ_observations, equ_has_won_already
+            )
+
+            actual_actions = self.get_ma_learner_predictions(
                 learners, actual_observations, True
             )
-            mixed_equ_learned_actions = self._get_mix_equ_learned_actions(
-                agent_id, ma_deterministic_learned_actions, ma_equilibrium_actions
-            )
+
             actual_observations, actual_rewards, _, actual_states = self.compute_step(
-                actual_states, ma_deterministic_learned_actions
-            )
-            equ_observations, equ_rewards, _, actual_states = self.compute_step(
-                actual_states, mixed_equ_learned_actions
-            )
-            l2_distances[stage] = tensor_norm(
-                ma_deterministic_learned_actions[agent_id],
-                ma_equilibrium_actions[agent_id],
-            )
-        return actual_rewards, equ_rewards, l2_distances
+                actual_states, actual_actions
+            )
+            equ_observations, equ_rewards, _, equ_states = self.compute_step(
+                equ_states, equ_actions_in_equ
+            )
+
+            for agent_id in learners.keys():
+                l2_distances[agent_id][stage] = tensor_norm(
+                    actual_actions[agent_id], equ_actions_in_actual_play[agent_id]
+                )
+
+                actual_rewards_total[agent_id] += actual_rewards[agent_id].mean().item()
+                equ_rewards_total[agent_id] += equ_rewards[agent_id].mean().item()
+
+        return actual_rewards_total, equ_rewards_total, l2_distances
 
     def _log_l2_distances(self, learners, distances_l2):
         for stage in range(self.num_rounds_to_play):
@@ -953,7 +769,6 @@
                     "eval/action_equ_L2_distance_stage_" + str(stage),
                     distances_l2[agent_id][stage],
                 )
->>>>>>> 5494f5c5
 
     def _get_mix_equ_learned_actions(
         self, agent_id, ma_deterministic_learned_actions, ma_equilibrium_actions
