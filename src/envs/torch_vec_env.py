"""Base classes for vectorized Gym environments"""
import random
from abc import ABC, abstractmethod
from typing import (
    Any,
    Callable,
    Dict,
    Iterable,
    List,
    Optional,
    Sequence,
    Tuple,
    Type,
    Union,
)

import gym
import matplotlib.pyplot as plt
import numpy as np
import torch
from gym.spaces import Box, Discrete, MultiBinary, MultiDiscrete, Space
from stable_baselines3.common.base_class import BaseAlgorithm
from stable_baselines3.common.vec_env import VecEnv

from src.envs.equilibria import EquilibriumStrategy
from src.envs.space_translators import (
    BaseSpaceTranslator,
    BoxToDiscreteSpaceTranslator,
    IdentitySpaceTranslator,
    MultiDiscreteToDiscreteSpaceTranslator,
)

VecEnvIndices = Union[None, int, Iterable[int]]
TorchVecEnvStepReturn = Tuple[
    torch.Tensor, torch.Tensor, torch.Tensor, Tuple[torch.Tensor, torch.Tensor]
]


class BaseEnvForVec(ABC):
    """Base Environment used for GPU based environment inference.
    Inherit from this class when writing a new env. Use MATorchVecEnv
    to wrap it."""

    def __init__(self, config: Dict, device):
        super().__init__()
        self.device = device
        self.config = config
        self.num_agents = self._get_num_agents()
        self.observation_spaces = self._init_observation_spaces()
        self.action_spaces = self._init_action_spaces()
        self.observation_space = None
        self.action_space = None
        self.equilibrium_strategies = self._get_equilibrium_strategies()
        self.equilibrium_strategies_known = self._are_equ_strategies_known()

    @abstractmethod
    def _get_num_agents(self) -> int:
        """
        Returns:
            int: number of agents in env
        """

    @abstractmethod
    def _init_observation_spaces(self) -> Dict[int, Space]:
        """Returns dict with agent - observation space pairs.
        Returns:
            Dict[int, Space]: agent_id: observation space
        """

    @abstractmethod
    def _init_action_spaces(self) -> Dict[int, Space]:
        """Returns dict with agent - action space pairs.
        Returns:
            Dict[int, Space]: agent_id: action space
        """

    @abstractmethod
    def to(self, device) -> Any:
        """Takes an available GPU device and shifts all tensors to the newly
        specified device.

        Args:
            device (int or string): The device to send the data to.
        Returns:
            Any: returns self of class
        """
        return self

    @abstractmethod
    def sample_new_states(self, n: int) -> torch.Tensor:
        """
        Args:
            n (int): Number of states to sample.

        Returns:
            States: Returns n states.
        """
        raise NotImplementedError

    @abstractmethod
    def compute_step(self, cur_states, actions: torch.Tensor):
        """
        Given a state batch and an action batch makes a step of env.
        Args:
            cur_states ():
            actions (torch.Tensor):
        Returns:
            observations:
            rewards:
            episode-done markers:
            updated_states:
        """
        raise NotImplementedError

    @abstractmethod
    def get_observations(self, states) -> torch.Tensor:
        """Takes a number of states and returns the corresponding observations for the agents.

        Args:
            states (_type_): _description_

        Returns:
            observations: _description_
        """
        raise NotImplementedError

    @abstractmethod
    def render(self, state):
        """Takes a state and returns a tensor to render.

        Args:
            state (_type_):

        Returns:
            image:
        """

    def custom_evaluation(
        self,
        learners: Dict[int, BaseAlgorithm],
        env,
        writer,
        iteration: int,
        config: Dict,
    ):
        """Method is called during training process and allows environment specific logging.

        Args:
            learners (Dict[int, BaseAlgorithm]):
            env (_type_): evaluation env
            writer: tensorboard summary writer
            config: Dict of additional data
        """
        pass

    def _get_equilibrium_strategies(self) -> Dict[int, Optional[EquilibriumStrategy]]:
        """Overwrite this method to enable verification against the known
        equilibrium strategy. Each equilibrium strategy needs to be of type
        `EquilibriumStrategy`. Returns a strategy profile potentially
        containing `None` values.

        Note that verification only works if the Env is also of class `VerfiableEnv`.

        Returns:
            Dict[agent_id: EquilibriumStrategy or None]
        """
        return {agent_id: None for agent_id in range(self.num_agents)}

    def _are_equ_strategies_known(self) -> bool:
        """Checks whether there are valid equilibrium strategies.

        Returns: bool
        """
        return None not in self.equilibrium_strategies.values()

    def seed(self, seed: Optional[int] = None) -> List[Union[None, int]]:
        """
        Environment-specific seeding is not used at the moment.
        In the underlying environment, random numbers are generated through
        calls to methods like `torch.randn` and can be seeded with
        `torch.manual_seed`.
        """
        np.random.seed(seed)
        random.seed(seed)
        torch.manual_seed(seed)


class VerfierEnvInfo(object):
    """Each VerifiableEnv needs to return such an object
    so that the verifier knows how to discretize the
    observation spaces.
    """

    def __init__(self, num_agents: int, num_stages: int) -> None:
        self.num_agents = num_agents
        self.num_stages = num_stages
        self.discretizations = self._init_info_dict()
        self.obs_info_indices = self._init_info_dict()
        self.boundary_values = self._init_info_dict()

    def _init_info_dict(self, inner_info: Optional[Dict] = None) -> Dict:
        info_dict = {}
        for stage in range(self.num_stages):
            agent_dict = {agent_id: inner_info for agent_id in range(self.num_agents)}
            info_dict[stage] = agent_dict
        return info_dict

    def get_info(self, stage: int, agent_id: int) -> Tuple:
        discr = self.discretizations[stage][agent_id]
        indices = self.obs_info_indices[stage][agent_id]
        boundaries = self.boundary_values[stage][agent_id]
        return discr, indices, boundaries


class VerifiableEnv(ABC):
    """Inherit from this class if you want your env to use the BFVerifier.
    Do NOT implement an __init__ method here as this might give conflicts due to
    multiple inheritance!
    """

    @abstractmethod
    def provide_env_verifier_info(
        self, stage: int, agent_id: int, obs_discretization: int
    ) -> Tuple:
        """The verifier needs some information from the environment to
        discretize the observation and action spaces accordingly.
        By leaving some choices in the env allows for some expert knowledge control.
        We assume each observation to be structured as follows:
            observations: [batch_size, num_agents, num_local_obs]

        For each local_obs we need information when and how to discretize what.
        For every stage and every agent one needs to provide
        the following:
        discretization-for-obs(Tuple[int]): how many discretization
                        points along each local_obs dim
        indices-for-obs-infos(Tuple[int]): which indizes in the
                        local_obs contain the infos to discretize
        boundary-values-for-obs(Dict[str, Tuple[int]]): lower and upper bound
                        for each local_obs dimension
        """

    def get_verifier_env_infos(self, obs_discretization: int) -> VerfierEnvInfo:
        v_env_info = VerfierEnvInfo(
            num_agents=self.num_agents, num_stages=self.num_stages
        )
        for stage in range(self.num_stages):
            for agent_id in range(self.num_agents):
                discre, indices, boundaries = self.provide_env_verifier_info(
                    stage=stage,
                    agent_id=agent_id,
                    obs_discretization=obs_discretization,
                )
                v_env_info.discretizations[stage][agent_id] = discre
                v_env_info.obs_info_indices[stage][agent_id] = indices
                v_env_info.boundary_values[stage][agent_id] = boundaries
        # TODO: Pull default boundaries away from specific env to here
        return v_env_info

    def get_obs_bin_indices(
        self, agent_id: int, agent_obs: torch.Tensor, stage: int
    ) -> torch.Tensor:
        discr, indices, boundaries = self.verfier_env_info.get_info(stage, agent_id)

<<<<<<< HEAD
        obs_bins = torch.zeros(
            (agent_obs.shape[0], len(indices)), dtype=torch.long, device=self.device
        )
=======
        Args:
            agent_obs (torch.Tensor): shape=(batch_size, obs_size)
            agent_id (int):
            stage (int):
            obs_discretization (int): number of discretization points
>>>>>>> 182b63a4

        for k, obs_dim in enumerate(indices):
            sliced_agent_obs = agent_obs[:, obs_dim]
            low = float(boundaries["low"][k])
            high = float(boundaries["high"][k])

            obs_bins[:, k] = self._get_single_dim_obs_bins(
                sliced_agent_obs, discr[k], low, high
            )
        return obs_bins

    def _get_single_dim_obs_bins(
        self,
        sliced_agent_obs: torch.Tensor,
        num_discretization: int,
        low: float,
        high: float,
    ) -> torch.LongTensor:
        if num_discretization == 1:  # No additional info along this dim
            return 0
        obs_grid = torch.linspace(low, high, num_discretization, device=self.device)
        single_dim_obs_bins = torch.bucketize(sliced_agent_obs, obs_grid)
        return single_dim_obs_bins


class MATorchVecEnv(VecEnv):
    """Vectorized Gym environment base class"""

    metadata = {"render.modes": ["console"]}

    def __init__(self, model, num_envs, device, render_num_envs=16):
        """
        VecEnv which takes care of parallelization itself natively on GPU
        instead of vectorizing a single non-batch environment.
        Based on VecEnv interface by stable-baselines3.

        :param model:
        :param num_envs:
        :param device:
        :param render_n_envs:
        """
        self.device = device
        self.model = model
        self.num_envs = num_envs
        self.actions = None
        self.current_states = self.model.sample_new_states(num_envs)
        self.ep_stats = {
            "returns": torch.zeros((num_envs,), device=device),
            "lengths": torch.zeros((num_envs,), device=device),
        }
        self.sa_ep_stats = {
            agent_id: {
                "returns": torch.zeros((num_envs,), device=device),
                "lengths": torch.zeros((num_envs,), device=device),
            }
            for agent_id in range(self.model.num_agents)
        }
        # self.render_n_envs = render_num_envs

        self.observation_spaces = model.observation_spaces
        self.action_spaces = model.action_spaces
        self.joint_spaces = {
            "action_space": self.action_spaces,
            "observation_space": self.observation_spaces,
        }
        self.observation_space = None
        self.action_space = None
        self.learner_type = {
            agent_id: None for agent_id in range(self.model.num_agents)
        }
        self.agent_translators = {
            "action_space": {
                agent_id: None for agent_id in range(self.model.num_agents)
            },
            "observation_space": {
                agent_id: None for agent_id in range(self.model.num_agents)
            },
        }

    def set_space_translators_for_agent(
        self, agent_id: int, learner_config: Dict, translator_configs: Dict
    ):
        self._set_translator_for_learner(
            agent_id, learner_config, translator_configs, "action_space"
        )
        self._set_translator_for_learner(
            agent_id, learner_config, translator_configs, "observation_space"
        )

    def set_env_for_current_agent(self, agent_id: int):
        """Sets the environment to the view of provided agent.
        Needed to initialize leaners.
        """
        self.action_space = self.agent_translators["action_space"][agent_id].image_space
        self.observation_space = self.agent_translators["observation_space"][
            agent_id
        ].image_space

    def _set_translator_for_learner(
        self,
        agent_id: int,
        learner_config: Dict,
        translator_configs: Dict,
        space_type: str,
    ) -> Space:
        (
            space_translator_class,
            translator_config,
        ) = self._get_translator_type_and_config(
            agent_id, learner_config, translator_configs, space_type
        )
        agent_translator = space_translator_class(
            domain_space=self.joint_spaces[space_type][agent_id],
            config=translator_config,
        )
        self.agent_translators[space_type][agent_id] = agent_translator

    def _get_translator_type_and_config(
        self,
        agent_id: int,
        learner_config: Dict,
        translator_configs: Dict,
        space_type: str,
    ) -> Tuple[BaseSpaceTranslator, Dict]:
        translator_type = learner_config[space_type + "_translator"]
        agents_to_translate = self._get_list_of_agents_to_translate(
            learner_config, space_type
        )

        if translator_type == "identity" or agent_id not in agents_to_translate:
            space_translator_class, translator_config = IdentitySpaceTranslator, None
        elif translator_type == "multidiscrete_to_discrete":
            space_translator_class = MultiDiscreteToDiscreteSpaceTranslator
            agent_space = self.joint_spaces[space_type][agent_id]
            translator_config = {"multi_space_shape": tuple(agent_space.nvec)}
        elif translator_type == "box_to_discrete":
            space_translator_class = BoxToDiscreteSpaceTranslator
            translator_config = {
                "granularity": translator_configs["box_to_discrete_granularity"],
                "maximum_width": translator_configs["box_to_discrete_maximum_width"],
            }
        else:
            raise ValueError("No valid translation type provided: " + translator_type)
        return space_translator_class, translator_config

    def _get_list_of_agents_to_translate(self, learner_config, space_type):
        agents_to_translate = learner_config["translate_" + space_type + "s_for_agents"]
        if agents_to_translate == "None":
            agents_to_translate = [i for i in range(self.model.num_agents)]
        return agents_to_translate

    def step_async(self, actions: Dict[int, torch.Tensor]) -> None:
        self.actions = self.translate_joint_actions(actions)

    def translate_joint_actions(
        self, actions: Dict[int, torch.Tensor]
    ) -> Dict[int, torch.Tensor]:
        translated_actions = {}
        for agent_id, agent_actions in actions.items():
            translated_actions[agent_id] = self.agent_translators["action_space"][
                agent_id
            ].inv_translate(agent_actions)
        return translated_actions

    def step_wait(self) -> TorchVecEnvStepReturn:
        """
        Wait for the step taken with step_async().

        :return: observation, reward, done, information
        """
        with torch.no_grad():
            current_states = self.current_states

            if isinstance(self.actions, np.ndarray) or isinstance(self.actions, list):
                actions = torch.tensor(self.actions, device=self.device)
            else:
                # We are assuming that actions are on the correct device.
                actions = self.actions

            obses, rewards, dones, next_states = self.model.compute_step(
                current_states, actions
            )
        self.current_states = next_states

        self.ep_stats["returns"] += torch.sum(
            torch.stack(tuple(rewards.values())), axis=0
        )  # global rewards
        self.ep_stats["lengths"] += torch.ones((self.num_envs,), device=self.device)
        episode_returns = self.ep_stats["returns"][dones]
        episode_lengths = self.ep_stats["lengths"][dones]
        self.ep_stats["returns"][dones] = 0
        self.ep_stats["lengths"][dones] = 0

        infos = dict(episode_returns=episode_returns, episode_lengths=episode_lengths)
        if dones.any():
            terminal_obs = self.model.get_observations(self.current_states[dones])
            infos["terminal_observation"] = self.clone_tensor_dict(terminal_obs)
        n_dones = dones.sum().cpu().item()
        self.current_states[dones] = self.model.sample_new_states(n_dones)

        for agent_id in range(self.model.num_agents):
            self.sa_ep_stats[agent_id]["returns"] += rewards[agent_id]
            self.sa_ep_stats[agent_id]["lengths"] += torch.ones(
                (self.num_envs,), device=self.device
            )
            sa_episode_returns = self.sa_ep_stats[agent_id]["returns"][dones]
            sa_episode_lengths = self.sa_ep_stats[agent_id]["lengths"][dones]
            self.sa_ep_stats[agent_id]["returns"][dones] = 0
            self.sa_ep_stats[agent_id]["lengths"][dones] = 0
            infos[agent_id] = dict(
                sa_episode_returns=sa_episode_returns,
                sa_episode_lengths=sa_episode_lengths,
            )

        if dones.any():
            # Override observations for resetted environments
            newly_sampled_obses = self.model.get_observations(
                self.current_states[dones]
            )
            for agent_id in range(self.model.num_agents):
                obses[agent_id][dones] = newly_sampled_obses[agent_id]
        # TODO: observation translator not in place yet!
        return (
            self.clone_tensor_dict(obses),
            self.clone_tensor_dict(rewards),
            dones.clone(),
            infos,
        )

    @staticmethod
    def clone_tensor_dict(
        dict_to_clone: Dict[Any, torch.tensor]
    ) -> Dict[Any, torch.tensor]:
        return {key: value.clone() for key, value in dict_to_clone.items()}

    def step(self, actions: np.ndarray):
        """
        Step the environments with the given action

        :param actions: the action
        :return: observations, reward, done, information
        """
        self.step_async(actions)
        return self.step_wait()

    def seed(self, seed: Optional[int] = None) -> List[Union[None, int]]:
        """
        Environment-specific seeding is not used at the moment.
        In the underlying environment, random numbers are generated through
        calls to methods like torch.randn and can be seeded with
        `torch.manual_seed`.
        """
        np.random.seed(seed)
        random.seed(seed)
        torch.manual_seed(seed)

    def reset(self):
        """
        Reset all the environments and return an array of
        observations, or a tuple of observation arrays.

        If step_async is still doing work, that work will
        be cancelled and step_wait() should not be called
        until step_async() is invoked again.

        :return: observation
        """
        self.current_states = self.model.sample_new_states(self.num_envs)
        obses = self.model.get_observations(self.current_states)
        return obses

    def get_action_grid(self, agent_id: int, grid_size: int = 4) -> torch.Tensor:
        """
        Generate a grid of alternative actions that are equally spaced on the
        action domain for continuous action spaces or fall back to return all
        actions for discrete action spaces.

        NOTE: Currently, the framework can only handle a static (state/stage
        independent) action space.
        """
        own_action_space = self.model.action_spaces[agent_id]
        own_action_space.shape
        if not all(own_action_space.bounded_above) or not all(
            own_action_space.bounded_below
        ):
            raise NotImplementedError("Action space is unbounded.")

        if own_action_space.shape != (1,):
            raise NotImplementedError(
                "High dimensional action spaces are not supported yet."
            )

        if isinstance(own_action_space, Discrete):
            grid_size = own_action_space.n  # arg grid_size is ignored then
            action_grid = torch.range(0, own_action_space.n, device=self.device)

        else:
            low = own_action_space.low.item()
            high = own_action_space.high.item()
            action_grid = torch.linspace(low, high, grid_size, device=self.device)

        return action_grid.view(grid_size, *own_action_space.shape)

    def get_images(self) -> Sequence[np.ndarray]:
        pass

    def render(self, mode: str) -> Optional[np.ndarray]:
        pass

    def get_attr(self, attr_name: str, indices: VecEnvIndices = None) -> List[Any]:
        return self.model.get_attr(attr_name, indices)

    def set_attr(
        self, attr_name: str, value: Any, indices: VecEnvIndices = None
    ) -> None:
        return self.model.set_attr(attr_name, value, indices)

    def env_method(
        self,
        method_name: str,
        *method_args,
        indices: VecEnvIndices = None,
        **method_kwargs
    ) -> List[Any]:
        return self.model.env_method(
            method_name, *method_args, indices=indices, **method_kwargs
        )

    def env_is_wrapped(
        self, wrapper_class: Type[gym.Wrapper], indices: VecEnvIndices = None
    ) -> List[bool]:
        return [False] * self.num_envs

    def close(self) -> None:
        return self.model.close()<|MERGE_RESOLUTION|>--- conflicted
+++ resolved
@@ -261,17 +261,9 @@
     ) -> torch.Tensor:
         discr, indices, boundaries = self.verfier_env_info.get_info(stage, agent_id)
 
-<<<<<<< HEAD
         obs_bins = torch.zeros(
             (agent_obs.shape[0], len(indices)), dtype=torch.long, device=self.device
         )
-=======
-        Args:
-            agent_obs (torch.Tensor): shape=(batch_size, obs_size)
-            agent_id (int):
-            stage (int):
-            obs_discretization (int): number of discretization points
->>>>>>> 182b63a4
 
         for k, obs_dim in enumerate(indices):
             sliced_agent_obs = agent_obs[:, obs_dim]
