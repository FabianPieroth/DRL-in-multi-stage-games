"""
Simple signaling contest with two stages and four player.
"""
import time
import warnings
from typing import Any, Callable, Dict, List, Optional, Tuple

import matplotlib.pyplot as plt
import numpy as np
import torch
from gym import spaces

import src.utils.policy_utils as pl_ut
import src.utils.torch_utils as th_ut
from src.envs.equilibria import SignalingContestEquilibrium
from src.envs.mechanisms import AllPayAuction, Mechanism, TullockContest
from src.envs.torch_vec_env import BaseEnvForVec, VerifiableEnv
from src.learners.utils import tensor_norm


class SignalingContest(BaseEnvForVec, VerifiableEnv):
    """Two Stage Contest with different information sets."""

    DUMMY_PRICE_KEY = -1
    OBSERVATION_DIM = 2
    ACTION_DIM = 1

    def __init__(self, config: Dict, device: str = "cpu"):
        self.valuation_size = config["valuation_size"]
        self.action_size = config["action_size"]
        self.prior_low, self.prior_high = config["prior_bounds"]
        self.ACTION_LOWER_BOUND, self.ACTION_UPPER_BOUND = 0, 2 * self.prior_high
        self.num_stages = 2
        # obs indices
        self.group_split_index = int(config["num_agents"] / 2)
        self.allocation_index = self.valuation_size
        self.stage_index = self.valuation_size + 1
        self.payments_start_index = self.valuation_size + self.allocation_index + 1
        self.relu_layer = torch.nn.ReLU()

        super().__init__(config, device)

        self.all_pay_mechanism = self._init_all_pay_mechanism()
        self.tullock_contest_mechanism = self._init_tullock_contest_mechanism()

    def _init_all_pay_mechanism(self) -> Mechanism:
        return AllPayAuction(self.device)

    def _init_tullock_contest_mechanism(self) -> Mechanism:
        impact_fun = lambda x: x ** self.config["impact_factor"]
        return TullockContest(impact_fun, self.device, self.config["use_valuation"])

    def _get_equilibrium_strategies(self) -> Dict[int, Optional[Callable]]:
        equilibrium_config = {
            "device": self.device,
            "prior_low": self.prior_low,
            "prior_high": self.prior_high,
            "num_agents": self.num_agents,
            "information_case": self.config["information_case"],
            "stage_index": self.stage_index,
            "allocation_index": self.allocation_index,
            "valuation_size": self.valuation_size,
            "payments_start_index": self.payments_start_index,
        }
        return {
            agent_id: SignalingContestEquilibrium(agent_id, equilibrium_config)
            for agent_id in range(self.num_agents)
        }

    def _is_equilibrium_ensured_to_exist(self):
        if not (self.is_support_ratio_bounded() and self.does_min_density_bound_hold()):
            warnings.warn(
                "The sufficient conditions for a separating equilibrium do not hold! An equilibrium is not ensured to exist!"
            )

    def is_support_ratio_bounded(self) -> bool:
        ratio_support = self.prior_high / self.prior_low
        return 1.0 < ratio_support and ratio_support < 4.0 ** (1 / 3)

    def does_min_density_bound_hold(self) -> bool:
        min_density = 1.0 / (self.prior_high - self.prior_low)
        ratio_support = self.prior_high / self.prior_low
        density_factor = (self.num_agents / 2 - 1) * min_density * self.prior_low
        ratio_factor = max(
            (ratio_support - 1) * ratio_support ** 4 / 2,
            (ratio_support ** 2 - ratio_support)
            / (8.0 - 4.0 * ratio_support ** (3 / 2)),
        )
        return ratio_factor < density_factor

    def _get_num_agents(self) -> int:
        assert (
            self.config["num_agents"] % 2 == 0
        ), "The contest demands currently an even number of agents!"
        return self.config["num_agents"]

    def _init_observation_spaces(self):
        """Returns dict with agent - observation space pairs.
        Returns:
            Dict[int, Space]: agent_id: observation space
                - valuation
                - win/loss
                - stage
                - bid/valuation of winning opponent
        """
        low = [self.prior_low] + [0.0] + [0.0] + [self.ACTION_LOWER_BOUND]
        high = [self.prior_high] + [1.0] + [1.0] + [self.ACTION_UPPER_BOUND]
        return {
            agent_id: spaces.Box(low=np.float32(low), high=np.float32(high))
            for agent_id in range(self.num_agents)
        }

    def _init_action_spaces(self):
        """Returns dict with agent - action space pairs.
        Returns:
            Dict[int, Space]: agent_id: action space
        """
        sa_action_space = spaces.Box(
            low=np.float32([self.ACTION_LOWER_BOUND] * self.config["action_size"]),
            high=np.float32([self.ACTION_UPPER_BOUND] * self.config["action_size"]),
        )
        return {agent_id: sa_action_space for agent_id in range(self.num_agents)}

    def to(self, device) -> Any:
        """Set device"""
        self.device = device
        return self

    def sample_new_states(self, n: int) -> Any:
        """Samples number n initial states.
        [n, valuation + allocation + stage + winning bids + winning valuations]
        """
        states = torch.zeros(
            (n, self.num_agents, self.valuation_size + 1 + 1 + 2 * self.action_size),
            device=self.device,
        )

        # ipv symmetric uniform priors
        states[:, :, : self.valuation_size].uniform_(self.prior_low, self.prior_high)

        # no allocations
        states[:, :, self.valuation_size] = 0.0
        # First stage starting
        states[:, :, self.stage_index] = 0.0

        # dummy prices and winning valuations
        states[:, :, self.payments_start_index :] = SignalingContest.DUMMY_PRICE_KEY

        return states

    def set_losers_bids_to_zero(
        self, states, actions: Dict[int, torch.Tensor]
    ) -> Dict[int, torch.Tensor]:
        """NOTE: Theoretically agents may still win the second round even if they lost in the first
        but they still will not get any reward. It does skew the probabilities slightly for the first
        rounds winners though!"""

        # set previous rounds winners' bids to zero
        has_lost_already = self._has_lost_already_from_state(states)
        agent_ids = list(set(actions.keys()) & set(has_lost_already.keys()))
        for agent_id in agent_ids:
            actions[agent_id][has_lost_already[agent_id]] = 0.0
        return actions

    def compute_step(self, cur_states, actions: torch.Tensor):
        """Compute a step in the game.

        :param cur_states: The current states of the games.
        :param actions: Actions that the active player at
            `self.player_position` is choosing.
        :return observations:
        :return rewards:
        :return episode-done markers:
        :return updated_states:
        """
        actions = self.set_losers_bids_to_zero(cur_states, actions)
        action_profile = torch.stack(tuple(actions.values()), dim=1)
        new_states = cur_states.detach().clone()
        cur_stage = self._state2stage(cur_states)

        if cur_stage == 1:
            winning_info, allocations, payments = self._get_first_round_info(
                cur_states, action_profile
            )
            # store winning_info to new_states
            new_states[:, :, self.allocation_index] = winning_info[:, :, 0]
            new_states[:, :, self.stage_index] += 1.0
            new_states[:, :, self.payments_start_index :] = winning_info[:, :, 1:]
            dones = torch.zeros((cur_states.shape[0]), device=cur_states.device).bool()
        elif cur_stage == 2:
            allocations_prev_round = cur_states[
                :, :, self.allocation_index : self.allocation_index + 1
            ]
            aggregated_allocations = torch.sum(allocations_prev_round.squeeze(), axis=1)
            allocations = torch.zeros(
                (cur_states.shape[0], cur_states.shape[1], self.valuation_size),
                device=self.device,
            )
            payments = action_profile

            # Case 2: One winner in first round
            allocations[aggregated_allocations == 1] = allocations_prev_round[
                aggregated_allocations == 1
            ]

            # Case 3: Two winners in first round
            first_round_winner_indices = self._get_first_round_two_winner_indices(
                allocations_prev_round, aggregated_allocations
            )
            first_round_winner_bids = torch.gather(
                action_profile[aggregated_allocations == 2],
                dim=1,
                index=first_round_winner_indices,
            )
            sec_round_winning_probs, _ = self.tullock_contest_mechanism.run(
                first_round_winner_bids.detach().clone()
            )
            if self.config["sample_tullock_allocations"]:
                raise NotImplementedError("Enable sampling for winning allocations!")
            else:
                sec_round_allocations = sec_round_winning_probs
            allocations[aggregated_allocations == 2] = allocations[
                aggregated_allocations == 2
            ].scatter_(1, first_round_winner_indices, sec_round_allocations)
            dones = torch.ones((cur_states.shape[0]), device=cur_states.device).bool()
        else:
            raise ValueError("The setting only considers two stages at the moment!")

        rewards = self._compute_rewards(new_states, allocations, payments, cur_stage)

        observations = self.get_observations(new_states)

        return observations, rewards, dones, new_states

    def _get_first_round_two_winner_indices(
        self, allocations_prev_round, aggregated_allocations
    ):
        allocations_with_two_winners = allocations_prev_round[
            aggregated_allocations == 2
        ]
        first_rou_winner_indices = (allocations_with_two_winners).nonzero(
            as_tuple=True
        )[1]
        first_rou_winner_indices = torch.reshape(
            first_rou_winner_indices, ((allocations_with_two_winners).shape[0], 2)
        ).unsqueeze(-1)
        return first_rou_winner_indices

    def _get_first_round_info(self, cur_states, action_profile):
        w_info_A, allocations_A, payments_A = self._get_info_from_all_pay_auction(
            cur_states, 0, self.group_split_index, action_profile
        )
        w_info_B, allocations_B, payments_B = self._get_info_from_all_pay_auction(
            cur_states, self.group_split_index, self.num_agents, action_profile
        )
        wining_info = self._merge_group_winning_infos(
            w_info_A, allocations_A, w_info_B, allocations_B
        )
        return (
            wining_info,
            torch.concat([allocations_A, allocations_B], axis=1),
            torch.concat([payments_A, payments_B], axis=1),
        )

    def _merge_group_winning_infos(
        self,
        w_info_A: torch.Tensor,
        allocations_A: torch.Tensor,
        w_info_B: torch.Tensor,
        allocations_B: torch.Tensor,
    ) -> torch.Tensor:
        """Write opponent val/bid into info.

        Args:
            w_info_A (torch.Tensor): [num_envs, num_agents_group_A, (own) val/bid]
            allocations_A (torch.Tensor): [num_envs, num_agents_group_A, allocations]
            w_info_B (torch.Tensor): [num_envs, num_agents_group_A, (own) val/bid]
            allocations_B (torch.Tensor): [num_envs, num_agents_group_B, allocations]

        Returns:
            torch.Tensor: [num_envs, num_agents, allocation + opponent val/bid]
        """
        data_group_A = torch.concat([allocations_A, w_info_B], axis=2)
        data_group_B = torch.concat([allocations_B, w_info_A], axis=2)
        return torch.concat([data_group_A, data_group_B], axis=1)

    def provide_env_verifier_info(
        self, stage: int, agent_id: int, obs_discretization: int
    ) -> Tuple:
        discr_shapes = self._get_ver_obs_discretization_shape(obs_discretization, stage)
        obs_indices = self._get_ver_obs_dim_indices(stage)
        boundaries = self._get_ver_boundaries(agent_id, stage, obs_indices)
        return discr_shapes, obs_indices, boundaries

    def _get_ver_obs_discretization_shape(
        self, obs_discretization: int, stage: int
    ) -> Tuple[int]:
        """For the verifier, we return a discretized observation space."""
        if stage == 0:
            return (obs_discretization,)
        elif stage == 1:
            return (2, obs_discretization)
        else:
            raise ValueError("The contest is only implemented for two stages!")

<<<<<<< HEAD
    def _get_ver_obs_dim_indices(self, stage: int) -> Tuple[int]:
=======
    def get_obs_bin_indices(
        self,
        agent_obs: torch.Tensor,
        agent_id: int,
        stage: int,
        obs_discretization: int,
    ) -> torch.LongTensor:
        """Determines the bin indices for the given observations with discrete values between 0 and obs_discretization.

        Args:
            agent_obs (torch.Tensor): shape=(batch_size, obs_size)
            agent_id (int):
            stage (int):
            obs_discretization (int): number of discretization points

        Returns:
            torch.LongTensor: shape=(batch_size, )
        """
>>>>>>> 182b63a4
        if stage == 0:
            obs_indices = (0,)
        else:
            obs_indices = (1, 3)
        return obs_indices

    def _get_ver_boundaries(
        self, agent_id: int, stage: int, obs_indices: Tuple[int]
    ) -> Tuple[float]:
        low = [
            self.observation_spaces[agent_id].low[obs_index]
            for obs_index in obs_indices
        ]
        high = [
            self.observation_spaces[agent_id].high[obs_index]
            for obs_index in obs_indices
        ]
        if stage == 1:
            if self.config["information_case"] == "true_valuations":
                low[-1], high[-1] = self.prior_low, self.prior_high
            elif self.config["information_case"] == "winning_bids":
                low[-1], high[-1] = 0.0, 0.5 * self.prior_high
            else:
                raise ValueError("Unknown information case!")
        return {"low": low, "high": high}

    def _get_info_from_all_pay_auction(
        self, cur_states, low_split_index, high_split_index, action_profile
    ):
        sliced_action_profile = action_profile[:, low_split_index:high_split_index, :]
        group_allocations, group_payments = self.all_pay_mechanism.run(
            sliced_action_profile
        )
        winner_info = self._get_winning_information(
            group_allocations,
            sliced_action_profile,
            cur_states[:, low_split_index:high_split_index, :],
        )
        return winner_info, group_allocations, group_payments

    def _split_actions_into_first_round_groups(
        self, action_profile: torch.Tensor
    ) -> Tuple[torch.Tensor]:
        action_profile_A = action_profile[:, : self.group_split_index, :]
        action_profile_B = action_profile[:, self.group_split_index :, :]
        return action_profile_A, action_profile_B

    def _get_winning_information(
        self,
        allocations: torch.Tensor,
        bids: torch.Tensor,
        rel_cur_states: torch.Tensor,
    ) -> torch.Tensor:
        winner_info = torch.zeros(
            (
                rel_cur_states.shape[0],
                rel_cur_states.shape[1],
                self.valuation_size + self.action_size,
            ),
            device=rel_cur_states.device,
        )
        winner_mask_ind_agent = (allocations == 1.0).squeeze()
        winner_mask_env = torch.any(winner_mask_ind_agent, axis=1)

        winner_info[:, :, 0][winner_mask_env] = (
            bids[winner_mask_ind_agent].detach().clone()
        )
        winner_info[:, :, 1][winner_mask_env] = rel_cur_states[
            :, :, : self.valuation_size
        ][winner_mask_ind_agent]
        return winner_info

    def _compute_rewards(
        self,
        states: torch.Tensor,
        allocations: torch.Tensor,
        payments: torch.Tensor,
        stage: int,
    ) -> torch.Tensor:
        return {
            agent_id: self._compute_sa_rewards(
                states, allocations, payments, stage, agent_id
            )
            for agent_id in range(self.num_agents)
        }

    def _compute_sa_rewards(
        self,
        states: torch.Tensor,
        allocations: torch.Tensor,
        payments: torch.Tensor,
        stage: int,
        agent_id: int,
    ):
        sa_payments = payments[:, agent_id].squeeze()
        if stage == 1:
            rewards = -sa_payments
        else:
            sa_valuations = states[:, agent_id, : self.valuation_size].squeeze()
            sa_allocations = allocations[:, agent_id, :].squeeze()
            rewards = sa_valuations * sa_allocations - sa_payments
        return rewards

    def get_observations(
        self,
        states: torch.Tensor,
        player_positions: List = None,
        information_case: str = None,
    ) -> torch.Tensor:
        """Return the observations at the player at `player_position`.

        :param states: The current states of shape (num_env, num_agents,
            state_dim).
        :param player_position: Needed when called for one of the static
            (non-learning) strategies.
        :returns observations: Observations of shape (num_env, obs_private_dim
            + obs_public_dim)
        """
        batch_size = states.shape[0]
        player_positions = (
            list(range(self.num_agents))
            if player_positions is None
            else player_positions
        )
        information_case = (
            self.config.information_case
            if information_case is None
            else information_case
        )

        observation_dict = {}
        for agent_id in player_positions:
            slicing_indices = self._get_obs_slicing_indices(information_case)
            # shape = (batch_size, valuation_size + allocation_index + 1 + action_size)
            observation_dict[agent_id] = (
                states[:, agent_id, :]
                .index_select(1, slicing_indices)
                .to(device=states.device)
                .detach()
            )

        return observation_dict

    def _get_obs_slicing_indices(self, information_case: str):
        if information_case == "true_valuations":
            slice_indices = [
                0,
                self.valuation_size,
                self.stage_index,
                self.valuation_size + self.allocation_index + 1 + self.action_size,
            ]
        elif information_case == "winning_bids":
            slice_indices = [
                0,
                self.valuation_size,
                self.stage_index,
                self.valuation_size + self.allocation_index + 1,
            ]
        else:
            raise ValueError
        indexing_tensor = torch.tensor(slice_indices, device=self.device)
        return indexing_tensor

    def render(self, state):
        return state

    def _state2stage(self, states):
        """Get the current stage from the state."""
        if states.shape[0] == 0:  # empty batch
            stage = -1
        elif states[0, 0, self.stage_index].detach().item() == 0:
            stage = 1
        else:
            stage = 2
        return stage

    def _obs2stage(self, obs):
        """Get the current stage from the observation."""
        if obs.shape[0] == 0:  # empty batch
            stage = -1
        elif obs[0, self.stage_index].detach().item() == 0:
            stage = 1
        else:
            stage = 2
        return stage

    def _has_lost_already_from_state(
        self, state: torch.Tensor
    ) -> Dict[int, torch.Tensor]:
        """Check if player already has lost in previous round based on
        current state.
        """
        lost_already_dict = {}
        for agent_id in range(self.num_agents):
            allocation_true = state[:, agent_id, self.allocation_index] == 0
            could_have_lost = state[:, agent_id, self.stage_index] > 0
            lost_already_dict[agent_id] = torch.logical_and(
                allocation_true, could_have_lost
            )
        return lost_already_dict

    def _has_lost_already_from_obs(
        self, obs: Dict[int, torch.Tensor]
    ) -> Dict[int, torch.Tensor]:
        """Check if player already has lost in previous round based on his or
        her observation.
        """
        lost_already_dict = {}
        for agent_id in obs.keys():
            allocation_true = obs[agent_id][:, self.allocation_index] == 0
            could_have_lost = obs[agent_id][:, self.stage_index] > 0
            lost_already_dict[agent_id] = torch.logical_and(
                allocation_true, could_have_lost
            )
        return lost_already_dict

    def custom_evaluation(self, learners, env, writer, iteration: int, config: Dict):
        """Method is called during training process and allows environment specific logging.

        Args:
            learners (Dict[int, BaseAlgorithm]):
            env (_type_): evaluation env
            writer: tensorboard summary writer
            iteration: current training iteration
        """
        self.plot_strategies_vs_equilibrium(learners, writer, iteration, config)
        self.log_metrics_to_equilibrium(learners)

    def get_ma_clipped_bids(self, learners, observations, deterministic: bool = True):
        action_dict = th_ut.get_ma_actions(
            learners, observations, deterministic=deterministic
        )
        for agent_id, sa_actions in action_dict.items():
            sa_actions = self.relu_layer(sa_actions)
            action_dict[agent_id] = sa_actions
        return action_dict

    def plot_strategies_vs_equilibrium(
        self, learners, writer, iteration: int, config, num_samples: int = 500
    ):
        """Evaluate and log current strategies."""
        seed = 69
        self.seed(seed)

        plt.style.use("ggplot")
        total_num_second_round_plots = 5
        ax_second_round_rotations = [
            (30, -60),
            (10, -100),
            (-10, 80),
            (30, 120),
            (30, 45),
        ]
        cmap = plt.get_cmap("gnuplot")
        agent_plot_colors = [cmap(i) for i in np.linspace(0, 1, self.num_agents)]
        plt.rcParams["figure.figsize"] = (8, 5.5)
        fig = plt.figure(
            figsize=plt.figaspect(1.0 + total_num_second_round_plots), dpi=300
        )
        ax_first_round = fig.add_subplot(1 + total_num_second_round_plots, 1, 1)
        ax_second_round_list = [
            fig.add_subplot(
                1 + total_num_second_round_plots, 1, 2 + plot_id, projection="3d"
            )
            for plot_id in range(total_num_second_round_plots)
        ]
        fig.suptitle(f"Iteration {iteration}", fontsize="x-large")
        states = self.sample_new_states(num_samples)

        for round in range(1, 3):
            observations = self.get_observations(states)
            ma_deterministic_actions = th_ut.get_ma_actions(
                learners, observations, deterministic=True
            )
            ma_deterministic_actions = self.set_losers_bids_to_zero(
                states, ma_deterministic_actions
            )

            ma_stddevs = th_ut.get_ma_learner_stddevs(learners, observations)
            ma_stddevs = self.set_losers_bids_to_zero(states, ma_stddevs)

            num_agents_to_plot = len(set(self.learners.values()))
            for agent_id in range(num_agents_to_plot):
                agent_obs = observations[agent_id]
                increasing_order = agent_obs[:, 0].sort(axis=0)[1]

                # sort
                agent_obs = agent_obs[increasing_order]

                has_lost_already = self._has_lost_already_from_obs(
                    {agent_id: agent_obs}
                )[agent_id]
                deterministic_actions = ma_deterministic_actions[agent_id][
                    increasing_order
                ]
                agent_stddevs = ma_stddevs[agent_id][increasing_order]

                # convert to numpy
                agent_vals = agent_obs[:, 0].detach().cpu().view(-1).numpy()
                opponent_info = agent_obs[:, 3].detach().cpu().view(-1).numpy()
                actions_array = deterministic_actions.view(-1, 1).detach().cpu().numpy()
                agent_stddevs = agent_stddevs.view(-1).detach().cpu().numpy()
                has_lost_already = has_lost_already.cpu().numpy()

                algo_name = pl_ut.get_algo_name(agent_id, config)

                if round == 1:
                    self._plot_first_round_strategy(
                        ax_first_round,
                        agent_id,
                        has_lost_already,
                        agent_stddevs,
                        agent_vals,
                        actions_array,
                        algo_name,
                        agent_plot_colors[agent_id],
                    )
                elif round == 2:
                    for ax_second_round, rotation in zip(
                        ax_second_round_list, ax_second_round_rotations
                    ):
                        ax_second_round.view_init(rotation[0], rotation[1])
                        ax_second_round.dist = 13
                        self._plot_second_round_strategy(
                            ax_second_round,
                            agent_id,
                            has_lost_already,
                            agent_vals,
                            opponent_info,
                            actions_array,
                            algo_name,
                            agent_plot_colors[agent_id],
                        )

            # apply actions to get to next stage
            _, _, _, states = self.compute_step(states, ma_deterministic_actions)

        handles, labels = ax_first_round.get_legend_handles_labels()
        ax_first_round.legend(handles, labels, ncol=2, prop={"size": 6})
        handles, labels = ax_second_round_list[0].get_legend_handles_labels()
        ax_second_round_list[0].legend(handles, labels, ncol=2, prop={"size": 3})
        plt.tight_layout()
        plt.savefig(f"{writer.log_dir}/plot_{iteration}.png")
        writer.add_figure("images", fig, iteration)
        plt.close()

        # reset seed
        self.seed(int(time.time()))

    def sufficient_points_to_plot3d(self, mask: np.ndarray) -> bool:
        return np.sum(mask) > 3

    def _plot_second_round_strategy(
        self,
        ax,
        agent_id,
        has_lost_already,
        agent_vals,
        opponent_info,
        actions_array,
        algo_name,
        color,
    ):
        ax.set_title("Second round")
        # check whether there are at least three points to plot in the mask!
        mask = np.logical_and(~has_lost_already, opponent_info != 0)
        if self.sufficient_points_to_plot3d(mask):
            surf = ax.plot_trisurf(
                agent_vals[mask],
                opponent_info[mask],
                actions_array[mask].squeeze(),
                linewidth=0.3,
                antialiased=True,
                alpha=0.5,
                color=color,
                label=f"bidder {agent_id} " + algo_name,
            )
            # ## due to bug in matplotlib ## #
            surf._facecolors2d = surf._facecolor3d
            surf._edgecolors2d = surf._edgecolor3d
            # ############################## #
        mask = np.logical_and(has_lost_already, opponent_info != 0)
        if self.sufficient_points_to_plot3d(mask):
            surf = ax.plot_trisurf(
                agent_vals[mask],
                opponent_info[mask],
                actions_array[mask].squeeze(),
                linewidth=0.2,
                alpha=0.1,
                antialiased=True,
                color=color,
                label=f"bidder {agent_id} " + algo_name + " (lost)",
            )
            # ## due to bug in matplotlib ## #
            surf._facecolors2d = surf._facecolor3d
            surf._edgecolors2d = surf._edgecolor3d
            # ############################## #
        if agent_id == 0:
            self._plot_second_round_equ_strategy_surface(ax, agent_id, 100)

        if self.config["information_case"] == "true_valuations":
            y_label = "opponent $v$"
        elif self.config["information_case"] == "winning_bids":
            y_label = "opponent $b$"
        else:
            raise ValueError
        ax.set_xlabel("valuation $v$", fontsize=12)
        ax.set_ylabel(y_label, fontsize=12)
        ax.set_zlabel("bid $b$", fontsize=12)

    def _plot_second_round_equ_strategy_surface(self, ax, agent_id, plot_precision):
        val_x, opp_info, bid_z = self._get_actions_and_grid_in_second_stage(
            self.equilibrium_strategies[agent_id], plot_precision
        )
        surf = ax.plot_surface(
            val_x.cpu().numpy(), opp_info.cpu().numpy(), bid_z.cpu().numpy(), alpha=0.8
        )
        # ## due to bug in matplotlib ## #
        surf._facecolors2d = surf._facecolor3d
        surf._edgecolors2d = surf._edgecolor3d
        # ############################## #s

    def _get_actions_and_grid_in_second_stage(
        self, sa_learner, precision: int, won_first_round: float = 1.0
    ):
        val_x, opp_info = self._get_meshgrid_for_second_round_equ(precision)
        # flatten mesh for forward
        val_x, opp_info = (
            val_x.reshape(precision ** 2),
            opp_info.reshape(precision ** 2),
        )
        sa_obs = self.get_obs_from_val_and_opp_info(
            val_x, opp_info, stage=1.0, won_first_round=won_first_round
        )
        bid_z, _ = sa_learner.predict(sa_obs, deterministic=True)
        bid_z = bid_z.reshape(precision, precision)
        val_x = val_x.reshape(precision, precision)
        opp_info = opp_info.reshape(precision, precision)
        return val_x, opp_info, bid_z

    def get_obs_from_val_and_opp_info(
        self, vals, opp_info, stage: float, won_first_round: float
    ):
        sa_obs = torch.zeros((vals.shape[0], 4), device=self.device)
        sa_obs[:, 0] = vals
        sa_obs[:, 1] = won_first_round
        sa_obs[:, 2] = stage
        sa_obs[:, 3] = opp_info
        return sa_obs

    def _get_meshgrid_for_second_round_equ(self, precision):
        val_xs = torch.linspace(self.prior_low, self.prior_high, steps=precision)
        if self.config["information_case"] == "true_valuations":
            info_ys = torch.linspace(self.prior_low, self.prior_high, steps=precision)
            val_x, opp_info = torch.meshgrid(val_xs, info_ys, indexing="xy")
        elif self.config["information_case"] == "winning_bids":
            info_ys = np.linspace(0.000001, 0.297682, num=precision)
            val_x, opp_info = torch.meshgrid(
                val_xs, torch.tensor(info_ys, dtype=torch.float32), indexing="xy"
            )

        else:
            raise ValueError()
        return val_x, opp_info

    def _plot_first_round_strategy(
        self,
        ax,
        agent_id,
        has_lost_already,
        ma_stddevs,
        agent_vals,
        actions_array,
        algo_name,
        agent_color,
    ):
        ax.set_title("First round")
        (drawing,) = ax.plot(
            agent_vals[~has_lost_already],
            actions_array[~has_lost_already],
            linestyle="-",
            label=f"bidder {agent_id} " + algo_name,
            color=agent_color,
        )
        ax.fill_between(
            agent_vals[~has_lost_already],
            (
                actions_array[~has_lost_already].squeeze()
                - ma_stddevs[~has_lost_already]
            ).clip(min=0),
            (
                actions_array[~has_lost_already].squeeze()
                + ma_stddevs[~has_lost_already]
            ).clip(min=0),
            alpha=0.2,
            color=drawing.get_color(),
        )
        self._plot_first_round_equilibrium_strategy(ax, agent_id, drawing)
        lin = np.linspace(0, self.prior_high, 2)
        ax.plot(lin, lin, "--", color="grey")
        ax.set_xlabel("valuation $v$")
        ax.set_ylabel("bid $b$")
        ax.set_xlim([self.prior_low - 0.1, self.prior_high + 0.1])

    def _plot_first_round_equilibrium_strategy(
        self, ax, agent_id: int, drawing, precision: int = 200
    ):
        val_xs, bid_ys = self._get_actions_and_grid_in_first_stage(
            self.equilibrium_strategies[agent_id], precision
        )
        ax.plot(
            val_xs.detach().cpu().numpy().squeeze(),
            bid_ys.squeeze().detach().cpu().numpy(),
            linestyle="--",
            color=drawing.get_color(),
            label=f"bidder {agent_id+1} equ",
        )

    def _get_actions_and_grid_in_first_stage(self, sa_learner, precision: int):
        val_xs = torch.linspace(
            self.prior_low, self.prior_high, steps=precision, device=self.device
        )
        opp_info = -1.0 * torch.ones_like(val_xs)
        sa_obs = self.get_obs_from_val_and_opp_info(
            val_xs, opp_info, stage=0.0, won_first_round=0.0
        )
        bid_ys, _ = sa_learner.predict(sa_obs, deterministic=True)
        return val_xs, bid_ys

    def log_metrics_to_equilibrium(self, learners, num_samples: int = 2 ** 16):
        """Evaluate learned strategies vs BNE."""
        seed = 69
        self.seed(seed)

        (
            learned_utilities,
            equ_utilities,
            l2_distances_vs_equ,
        ) = self.eval_vs_equilibrium_strategies(learners, num_samples)

        l2_distances_to_equ_over_grid = self.measure_l2_distance_to_equ_over_grid(
            learners, num_samples
        )

        self._log_metric_dict_to_individual_learners(
            learners, equ_utilities, "eval/utility_vs_equilibrium"
        )
        self._log_metric_dict_to_individual_learners(
            learners, learned_utilities, "eval/utility_vs_actual"
        )
        self._log_l2_distances(
            learners, l2_distances_vs_equ, "over_learner_distribution"
        )
        self._log_l2_distances(learners, l2_distances_to_equ_over_grid, "over_grid")

        # reset seed
        self.seed(
            int(time.time())
        )  # TODO: @Nils: Is this not killing all chances for reproducibility?

    def eval_vs_equilibrium_strategies(self, learners, num_samples: int):
        """Staring from state `states` we want to compute
            1. the action space L2 loss
            2. the rewards in actual play and in BNE
        Note that we need to keep track of counterfactual BNE states as these
        may be different from the states under actual play.
        """
        num_rounds = 2
        actual_states = self.sample_new_states(num_samples)
        actual_observations = self.get_observations(actual_states)
        equ_states = actual_states.clone()
        equ_observations = self.get_observations(equ_states)

        l2_distances = {i: [None] * num_rounds for i in learners.keys()}
        actual_rewards_total = {i: 0 for i in learners.keys()}
        equ_rewards_total = {i: 0 for i in learners.keys()}

        for round_iter in range(num_rounds):
            equ_actions_in_actual_play = th_ut.get_ma_actions(
                self.equilibrium_strategies, actual_observations
            )

            equ_actions_in_equ = th_ut.get_ma_actions(
                self.equilibrium_strategies, equ_observations
            )

            actual_actions = self.get_ma_clipped_bids(
                learners, actual_observations, True
            )
            actual_actions = self.set_losers_bids_to_zero(actual_states, actual_actions)

            actual_observations, actual_rewards, _, actual_states = self.compute_step(
                actual_states, actual_actions
            )
            equ_observations, equ_rewards, _, equ_states = self.compute_step(
                equ_states, equ_actions_in_equ
            )

            for agent_id in learners.keys():
                l2_distances[agent_id][round_iter] = tensor_norm(
                    actual_actions[agent_id], equ_actions_in_actual_play[agent_id]
                )

                actual_rewards_total[agent_id] += actual_rewards[agent_id].mean().item()
                equ_rewards_total[agent_id] += equ_rewards[agent_id].mean().item()

        return actual_rewards_total, equ_rewards_total, l2_distances

    def _log_l2_distances(self, learners, distances_l2, add_specifier: str = ""):
        for round_iter in range(2):
            for agent_id, learner in learners.items():
                learner.logger.record(
                    "eval/action_equ_L2_distance_"
                    + add_specifier
                    + "_stage_"
                    + str(round_iter + 1),
                    distances_l2[agent_id][round_iter],
                )

    def _get_mix_equ_learned_actions(
        self, agent_id, ma_deterministic_learned_actions, ma_equilibrium_actions
    ):
        mixed_equ_learned_actions = {}
        for agent_idx in ma_deterministic_learned_actions.keys():
            if agent_idx == agent_id:
                mixed_equ_learned_actions[agent_idx] = ma_equilibrium_actions[agent_idx]
            else:
                mixed_equ_learned_actions[agent_idx] = ma_deterministic_learned_actions[
                    agent_idx
                ]
        return mixed_equ_learned_actions

    @staticmethod
    def _log_metric_dict_to_individual_learners(
        learners, metric_dict: Dict[int, float], key_prefix: str = ""
    ):
        for agent_id, learner in learners.items():
            learner.logger.record(key_prefix, metric_dict[agent_id])

    def measure_l2_distance_to_equ_over_grid(self, learners, precision: int) -> Dict:
        """Instead of checking how far away we are from the equilibrium strategy in actual play,
        we measure the distance over a specified grid. This is especially important for the second
        round, where the opponent's bids are published. On distribution, these may only be covering
        a very narrow part of the strategy space.

        Args:
            learners (_type_): learner type strategies
            precision (int): Number of Grid points

        Returns:
            Dict: agent_id: [first_round, second_round_won, second_round_lost]
        """
        num_rounds = 2
        l2_distances = {i: [None] * (num_rounds + 1) for i in learners.keys()}
        second_round_precision = int(np.sqrt(precision))
        for agent_id, learner in learners.items():
            _, first_round_equ_actions = self._get_actions_and_grid_in_first_stage(
                self.equilibrium_strategies[agent_id], precision
            )
            _, first_round_agent_actions = self._get_actions_and_grid_in_first_stage(
                learner, precision
            )
            first_round_agent_actions = self.relu_layer(first_round_agent_actions)

            l2_distances[agent_id][0] = tensor_norm(
                first_round_agent_actions, first_round_equ_actions
            )

            (
                _,
                _,
                second_round_equ_actions_won_first_round,
            ) = self._get_actions_and_grid_in_second_stage(
                self.equilibrium_strategies[agent_id], second_round_precision
            )

            (
                _,
                _,
                second_round_agent_actions_won_first_round,
            ) = self._get_actions_and_grid_in_second_stage(
                learner, second_round_precision
            )
            second_round_agent_actions_won_first_round = self.relu_layer(
                second_round_agent_actions_won_first_round
            )

            l2_distances[agent_id][1] = tensor_norm(
                second_round_agent_actions_won_first_round.flatten(),
                second_round_equ_actions_won_first_round.flatten(),
            )

        return l2_distances

    def plot_br_strategy(
        self, br_strategies: Dict[int, Callable]
    ) -> Optional[plt.Figure]:
        num_vals = 128
        valuations = torch.linspace(
            self.prior_low, self.prior_high, num_vals, device=self.device
        )
        agent_obs = torch.cat(
            (valuations.unsqueeze(-1), torch.zeros((num_vals, 3), device=self.device)),
            dim=1,
        )
        plt.style.use("ggplot")
        fig = plt.figure(figsize=(4.5, 4.5), clear=True)
        ax = fig.add_subplot(111)
        ax.set_xlabel("valuation $v$")
        ax.set_ylabel("bid $b$")
        ax.set_xlim([self.prior_low, self.prior_high])
        ax.set_ylim([-0.05, self.prior_high * 1 / 3])

        colors = [
            (0 / 255.0, 150 / 255.0, 196 / 255.0),
            (248 / 255.0, 118 / 255.0, 109 / 255.0),
            (150 / 255.0, 120 / 255.0, 170 / 255.0),
            (255 / 255.0, 215 / 255.0, 130 / 255.0),
        ]
        line_types = ["-", "--", "-.", ":"]

        for agent_id, agent_br in br_strategies.items():
            if agent_id > 3:
                color = (0 / 255.0, 150 / 255.0, 196 / 255.0)
                line_type = "-"
            else:
                color = colors[agent_id]
                line_type = line_types[agent_id]
            agent_actions = agent_br[0](agent_obs)
            xs = valuations.detach().cpu().numpy()
            ys = agent_actions.squeeze().detach().cpu().numpy()
            ax.plot(
                xs,
                ys,
                label="BR agent " + str(agent_id),
                linestyle=line_type,
                color=color,
            )
        plt.legend()
        ax.set_aspect(1)
        return fig

    def __str__(self):
        return "SignalingContest"<|MERGE_RESOLUTION|>--- conflicted
+++ resolved
@@ -303,28 +303,7 @@
         else:
             raise ValueError("The contest is only implemented for two stages!")
 
-<<<<<<< HEAD
     def _get_ver_obs_dim_indices(self, stage: int) -> Tuple[int]:
-=======
-    def get_obs_bin_indices(
-        self,
-        agent_obs: torch.Tensor,
-        agent_id: int,
-        stage: int,
-        obs_discretization: int,
-    ) -> torch.LongTensor:
-        """Determines the bin indices for the given observations with discrete values between 0 and obs_discretization.
-
-        Args:
-            agent_obs (torch.Tensor): shape=(batch_size, obs_size)
-            agent_id (int):
-            stage (int):
-            obs_discretization (int): number of discretization points
-
-        Returns:
-            torch.LongTensor: shape=(batch_size, )
-        """
->>>>>>> 182b63a4
         if stage == 0:
             obs_indices = (0,)
         else:
