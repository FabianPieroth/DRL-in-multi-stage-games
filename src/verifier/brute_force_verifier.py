"""Verifier"""
import traceback
from typing import Dict, List, Tuple

import torch
from gym import spaces
from tqdm import tqdm

from src.learners.base_learner import SABaseAlgorithm
from src.verifier.base_verifier import BaseVerifier

_CUDA_OOM_ERR_MSG_START = "CUDA out of memory. Tried to allocate"
ERR_MSG_OOM_SINGLE_BATCH = "Failed for good. Even a batch size of 1 leads to OOM!"


class BFVerifier(BaseVerifier):
    """Verifier that tries out a grid of alternative actions and choses the
    best combination as approximation to a best response.
    Assumptions:
    1. The number of stages is equal for all initial conditions
    2. We assume that the initial conditions are independent between the agents
    3. We only support single dimension actions at the moment
    """

    def __init__(self, env, mc_agent: int, mc_opps: int, action_discretization: int):
        self.env = env
        self.num_agents = self.env.model.num_agents
        self.mc_agent = mc_agent
        self.mc_opps = mc_opps
        self.action_discretization = action_discretization
        self.num_rounds_to_play = (
            self.env.model.num_rounds_to_play
        )  # TODO: Is this in every env?
        self.action_dim = env.model.ACTION_DIM

        self.device = self.env.device

<<<<<<< HEAD
        """if all(isinstance(s, spaces.Box) for s in env.model.action_spaces.values()):
            self.action_range = [
                env.model.ACTION_LOWER_BOUND,
                env.model.ACTION_UPPER_BOUND,
            ]
        else:
            raise ValueError("This verifier is for numeric/continuous actions only.")"""
=======
        self.num_own_envs = num_envs
        self.num_opponent_envs = num_envs
        self.num_alternative_actions = num_alternative_actions
        self.num_rounds_to_play = self.env.model.num_rounds_to_play
>>>>>>> ea7fae5c

    def verify(self, learners: Dict[int, SABaseAlgorithm]):
        """Loop over the current player's valuation. This can be done to
        sequentialize some of the computation for reduced memory consumption.
        """
        utility_loss = torch.zeros(self.num_agents, device=self.device)

        for agent_id in range(self.num_agents):
            utility_loss[agent_id] = self._get_utility_loss(learners, agent_id)
        return utility_loss.cpu().detach().tolist()

        # Lower batch size until tensor fits in (GPU) memory
        calculation_successful = False
        mini_batch_size = self.num_own_envs
        while not calculation_successful:
            try:
                for i in tqdm(range(int(self.num_own_envs / mini_batch_size))):
                    utility_loss += torch.tensor(
                        [
                            l / mini_batch_size
                            for l in self._verify(
                                learners, mini_batch_size, self.num_opponent_envs
                            )
                        ]
                    )
                calculation_successful = True
            except RuntimeError as e:
                if not str(e).startswith(_CUDA_OOM_ERR_MSG_START):
                    raise e
                if mini_batch_size <= 1:
                    traceback.print_exc()
                    raise RuntimeError(ERR_MSG_OOM_SINGLE_BATCH)
                mini_batch_size = int(mini_batch_size / 2)

    def _get_utility_loss(self, learners, agent_id: int) -> float:
        """
        Args:
            learners (_type_): holds agents' strategies
            agent_id (int): 

        Returns:
            float: estimated utility loss
            # TODO: could also return best response
        """
        first_stage_batch_sizes = self._get_first_stage_batch_sizes()
        eval_utilities = torch.zeros(len(first_stage_batch_sizes), device=self.device)
        for k, batch_size in enumerate(first_stage_batch_sizes):
            eval_utilities[k] = self._get_batch_utilities(
                learners, agent_id, batch_size
            )
        return self.weighted_average(eval_utilities, first_stage_batch_sizes)

    @staticmethod
    def weighted_average(values: torch.Tensor, weight_list: List[int]) -> float:
        # TODO: Put this into some utils file
        weight_tensor = torch.tensor(weight_list).to(values.device)
        weight_tensor = weight_tensor / torch.sum(weight_tensor)
        return torch.mean(values * weight_tensor)

    def _get_batch_utilities(self, learners, agent_id: int, batch_size: int) -> float:
        """Iterative Monte-Carlo approximation over an action-grid for the
        given agent. We expand the game tree and recursively average over
        the opponent actions' outcomes.

        Args:
            learners (_type_): holds agents' strategies
            agent_id (int):
            batch_size (int): 
        Returns:
            float: estimated utility loss
            # TODO: could also return best response
        """
        batch_utilities = torch.zeros(
            self._total_utilities_shape_for_batch(batch_size), device=self.device
        )

        agent_initial_states = self.env.model.sample_new_states(batch_size)
        agent_initial_obs = self.env.model.get_observations(agent_initial_states)[
            agent_id
        ]

        sim_initial_states = self.env.model.sample_new_states(self.mc_opps)
        sim_initial_obs = self.env.model.get_observations(sim_initial_states)[agent_id]
        """Repeat and play:
        1. repeat the agent_obs (batch_size, obs_size) along oppo_obs num (mc_opps, ) 
        to get agent_obs of shape (batch_size * mc_opps, obs_size) and repeat oppo_obs by batch_size
        2. get states from new observation dict
        3. repeat with actions as well
        4. make step
        5. reshape rewards (batch_size * mc_opps,...) to (batch_size, mc_opps)
        6. add and broadcast reshaped rewards to batch_utilities
        7. repeat for next stages
        """

    def _total_utilities_shape_for_batch(self, batch_size: int) -> Tuple[int]:
        """Gives the shape of total utilities to be estimated in a single batch rollout.
        Args:
            batch_size (int):
        Returns:
            Tuple[int]: Shape of utility tensor
        """
        return (batch_size,) + tuple(
            [self.action_discretization, self.mc_opps] * self.num_rounds_to_play
        )

    def _get_first_stage_batch_sizes(self) -> List[int]:
        """We check how to distribute the initial draws of
        environments so that they fit on the GPU.

        Returns:
            List[int]: How many envs to create in first stage
        """
        # TODO:
        return [2 for _ in range(self.mc_agent / 2)]

    def _verify(
        self,
        learners: Dict[int, SABaseAlgorithm],
        num_own_envs: int,
        num_opponent_envs: int,
    ):
        """For each player we sample `num_own_envs` times from its prior
        and try out all combination of actions (over all stages) and average
        over `num_opponent_envs` samples from the opponents' priors. In the
        limit, this should converge to the best response (and the corresponding)
        utility against the current opponent strategies. Therefore, the loss
        should be zero in BNE.

        Args:
            learners (dict[SABaseAlgorithm]): Learners whose current strategies
                shall be evaluated against one another.

        Returns:
            list: Utility loss that each agent "left on the table" against the
                current opponents.
        """
        num_total_envs: int = (
            num_own_envs
            * num_opponent_envs
            * (self.num_alternative_actions ** self.num_rounds_to_play + 1)
        )

        utility_loss = [None] * self.num_agents

        # Dimensions (opponent_batch_size, [actual_actions, alternative_actions])
        # TODO: Even when policy sharing is used, there are multiple learners!
        for player_position, learner in learners.items():

            states = self.env.model.sample_new_states(num_total_envs)

            # We need to reduce the number of own valuations to exactly
            # `num_own_envs`: Then, for each valuation and all combinations of
            # actions throughout all stages of the game are averaged over
            # `num_opponent_envs` opponents (and their corresponding valuations
            # and actions).
            own_states = states[
                :num_own_envs, [player_position], : self.env.model.valuation_size
            ].view(num_own_envs, 1, self.env.model.valuation_size)
            own_states = own_states.repeat(
                [
                    num_opponent_envs
                    * (self.num_alternative_actions ** self.num_rounds_to_play + 1),
                    1,
                    1,
                ]
            )
            states[:, [player_position], : self.env.model.valuation_size] = own_states

            # NOTE: Sample size from opponents could be reduced analogously to
            # `num_opponent_envs` to reduce variance

            actual_rewards_total = torch.zeros(1, device=self.device)
            alternative_rewards_total = torch.zeros(
                num_own_envs,
                self.num_alternative_actions ** self.num_rounds_to_play,
                device=self.device,
            )

            for stage in range(self.num_rounds_to_play):

                observations = self.env.model.get_observations(states)
                actions = self.env.model.get_ma_learner_predictions(
                    learners, observations, True
                )

                # Replace our actions with alternative actions
                # Except the first one -> for actual play
                alternative_actions = self._generate_action_grid(player_position, stage)
                player_actions = actions[player_position].view(
                    num_own_envs * num_opponent_envs, -1
                )
                player_actions[:, 1:] = alternative_actions.repeat(
                    [num_own_envs * num_opponent_envs, 1]
                )
                # player_actions[:, 0] now correspond to the actual actions
                actions[player_position] = player_actions.view(
                    -1, self.env.model.action_size
                )

                _, rewards, _, states = self.env.model.compute_step(states, actions)

                # Collect rewards
                player_rewards = (
                    rewards[player_position]
                    .view(num_own_envs, num_opponent_envs, -1)
                    .mean(axis=1)
                )
                actual_rewards_total += player_rewards[:, 0].mean()
                alternative_rewards_total += player_rewards[:, 1:]

            # NOTE: Currently we cannot get the BR's b/c we don't track actions
            # from previous stages

            # Compute utility of approximate best response
            alternative_utility = alternative_rewards_total.max(axis=1).values.mean()

            utility_loss[player_position] = (
                (alternative_utility - actual_rewards_total).relu().item()
            )

        return utility_loss

    def _generate_action_grid(self, player_position: int, stage: int):
        """Generate a grid of alternative actions."""

        # TODO: support for higher action dimensions
        if self.action_dim != 1:
            raise NotImplementedError()

        dims = self.num_rounds_to_play * self.action_dim

        # create equidistant lines along the support in each dimension
        lines = [
            self.env.get_action_grid(
                player_position, self.num_alternative_actions
            ).view(-1)
            for d in range(dims)
        ]
        mesh = torch.meshgrid(lines)
        grid = torch.stack(mesh, dim=-1).view(-1, dims)

        # TODO: only create this stage's actions in the first place
        return grid[:, stage]<|MERGE_RESOLUTION|>--- conflicted
+++ resolved
@@ -35,7 +35,6 @@
 
         self.device = self.env.device
 
-<<<<<<< HEAD
         """if all(isinstance(s, spaces.Box) for s in env.model.action_spaces.values()):
             self.action_range = [
                 env.model.ACTION_LOWER_BOUND,
@@ -43,12 +42,6 @@
             ]
         else:
             raise ValueError("This verifier is for numeric/continuous actions only.")"""
-=======
-        self.num_own_envs = num_envs
-        self.num_opponent_envs = num_envs
-        self.num_alternative_actions = num_alternative_actions
-        self.num_rounds_to_play = self.env.model.num_rounds_to_play
->>>>>>> ea7fae5c
 
     def verify(self, learners: Dict[int, SABaseAlgorithm]):
         """Loop over the current player's valuation. This can be done to
