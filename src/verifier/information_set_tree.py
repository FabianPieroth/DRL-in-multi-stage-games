--- conflicted
+++ resolved
@@ -110,12 +110,8 @@
         nodes_counts = self.nodes_counts.view(self.all_nodes_shape)
 
         # Backwards traversal of game tree
-<<<<<<< HEAD
         for stage in reversed(range(self.num_stages)):
 
-=======
-        for stage in reversed(range(self.num_rounds_to_play)):
->>>>>>> 182b63a4
             # Select action with highest utility
             estimated_br_utilities, br_indices = torch.max(
                 estimated_br_utilities, dim=-1
