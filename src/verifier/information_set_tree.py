from typing import Callable, Dict, List, Tuple

import torch

import src.utils.spaces_utils as sp_ut


class InformationSetTree(object):
    def __init__(
        self,
        agent_id: int,
        env,
        obs_discretization: int,
        action_discretization: int,
        device,
    ) -> None:
        self.agent_id = agent_id
        self.env = env
        self.num_agents = self.env.model.num_agents
        self.obs_discretization = obs_discretization
        self.action_discretization = action_discretization
        self.num_rounds_to_play = self.env.model.num_rounds_to_play
        self.action_dim = env.model.ACTION_DIM
        self.device = device

        self.stored_br_indices = self._init_stage_to_data_dict()
        self.best_responses = self._init_stage_to_data_dict()

        # Dict of obs shapes for all stages
        self.obs_discretization_shapes = self._get_obs_discretization_shapes()

        # Expand to account for all possible actions
        self.all_nodes_shape = self._get_all_nodes_shape()

        # Initialize all game tree node utilities & visitation counts to zero
        self.nodes_utility_estimates: torch.Tensor = self._init_nodes_utility_estimates()
        self.nodes_counts = self._init_nodes_utility_estimates().long()

        self.max_nodes_index = self.nodes_counts.shape[0]
        assert (
            self.max_nodes_index
            == torch.prod(torch.tensor(list(self.all_nodes_shape))).item()
        )

    def _init_stage_to_data_dict(self):
        return {stage: None for stage in range(self.num_rounds_to_play)}

    def _get_obs_discretization_shapes(self) -> Dict[int, Tuple[int]]:
        return {
            stage: self.env.model.get_obs_discretization_shape(
                self.agent_id, self.obs_discretization, stage
            )
            for stage in range(self.num_rounds_to_play)
        }

    def _get_all_nodes_shape(self) -> int:
        all_nodes_shape = tuple()
        for _, obs_shape in self.obs_discretization_shapes.items():
            all_nodes_shape += obs_shape + (self.action_discretization,)
        return all_nodes_shape

    def _init_nodes_utility_estimates(self) -> torch.Tensor:
        return torch.zeros(self.all_nodes_shape, device=self.device).flatten()

    def _init_max_nodes_index(self) -> List:
        return torch.prod(torch.tensor(list(self.all_nodes_shape))).item()

    def add_simulation_results(
        self, utilities: torch.Tensor, indices: torch.LongTensor
    ):
        # Ravel the stage-wise observation indices to indexing the whole game tree
        flat_indices = sp_ut.ravel_multi_index(indices, self.all_nodes_shape)

        # Add utilities to cumulative utilities
        self.nodes_utility_estimates.index_add_(0, flat_indices, utilities)

        # Increment visitation counts
        counts = torch.ones(
            flat_indices.shape, device=self.device, dtype=torch.long
        )  # TODO: expand instead creating big tensor
        self.nodes_counts.index_add_(0, flat_indices, counts)

    def get_br_utility_estimate(self):
        """Iteratively compute best-response utility estimate.
        Shape of self.nodes_utility_estimates = (N_V^1, N_A, ..., N_V^k, N_A).
        Visitation counts are identical in size. Iterate reversely over stages:
        1. max over last dim (br given previous trajectory)
        2. calculate visitation probabilities over obs
        3. weight utilities of br by visitation probabilities
        """
        assert (
            self.env.model.ACTION_DIM == 1
        ), "We assume one dimensional action spaces in all rounds!"

        # Utility estimate at last/terminal stage for all simulations
        estimated_utilities = self.calc_monte_carlo_utility_estimations()
        nodes_counts = self.nodes_counts.view(self.all_nodes_shape)

        # Backwards traversal of game tree
        for stage in reversed(range(self.num_rounds_to_play)):

            # Select action with highest utility
            estimated_utilities, br_indices = torch.max(estimated_utilities, dim=-1)

            self.stored_br_indices[stage] = br_indices.clone()
            # TODO: Do I need the clone here?

            # Weight the utilities by their reach probabilities (sample mean of
            # utility for previous stage following the BR actions)
            visitation_probabilities, nodes_counts = self._calc_visitation_probabilities_and_update_nodes_counts(
                nodes_counts, br_indices, stage
            )
            estimated_utilities *= visitation_probabilities

            # Sum over all possible states of this stage (chance node in
            # game tree)
            estimated_utilities = estimated_utilities.sum(
                dim=self._get_stage_obs_summing_dim(stage)
            )

        # Now we have a scalar estimate of the utility when playing the BR
        self._calculate_best_responses()
        return estimated_utilities.item()

    def _calc_visitation_probabilities_and_update_nodes_counts(
        self, nodes_counts: torch.LongTensor, br_indices: torch.LongTensor, stage: int
    ) -> Tuple[torch.Tensor, torch.LongTensor]:
        """
        1. Calculate the visitation probabilities for each branch of the current stage (=depth in tree). 
        2. Update the nodes_counts for next iteration (to tree depth - 1)
        # TODO: Separate these two things without redundant operations.
        Args:
            nodes_counts (torch.LongTensor): 
            br_indices (torch.LongTensor): best-response indices of current stage 
            stage (int): depth in information tree

        Returns:
            Tuple[torch.Tensor, torch.LongTensor]: visitation_probabilities, updated_node_counts
        """

        # Subselect the counts for the paths reaching the BR action
        nodes_counts = torch.gather(
            nodes_counts, -1, br_indices.unsqueeze(-1)
        ).squeeze()

        # Sum counts over all states for counts of taking actions iny previous stage
        summing_dim = self._get_stage_obs_summing_dim(stage)
        nodes_counts_obs_sum = nodes_counts.sum(summing_dim, keepdim=True)

        # Calculate visitation probabilities
        # TODO: Possibly cleaner with Einstein notation and no expansion(?)
        expansion_dim = (
            tuple(
                [-1]
                * (
                    len(nodes_counts_obs_sum.shape)
                    - len(self.obs_discretization_shapes[stage])
                )
            )
            + self.obs_discretization_shapes[stage]
        )
        expanded_nodes_counts_obs_sum = nodes_counts_obs_sum.expand(expansion_dim)

        mask = expanded_nodes_counts_obs_sum > 0
        visitation_probabilities = nodes_counts.float()
        visitation_probabilities[mask] /= expanded_nodes_counts_obs_sum[mask]

        return visitation_probabilities, nodes_counts_obs_sum.squeeze()

    def _get_stage_obs_summing_dim(self, stage):
        return tuple(
            [-(k + 1) for k in range(len(self.obs_discretization_shapes[stage]))]
        )

    def calc_monte_carlo_utility_estimations(self):
        averaged_utilities = torch.zeros(
            self.all_nodes_shape, device=self.device
        ).flatten()  # TODO: Can we prevent new allocation/copy?
        mask = self.nodes_counts > 0
        averaged_utilities[mask] = (
            self.nodes_utility_estimates[mask] / self.nodes_counts[mask]
        )
<<<<<<< HEAD
        return averaged_utilities.reshape(self.all_nodes_shape)
=======
        return averaged_utilities.view(self.all_nodes_shape)
>>>>>>> e7930be5

    def _calculate_best_responses(self):
        prev_stage_br_slice = None
        for stage, br_indices in self.stored_br_indices.items():
            self.best_responses[
                stage
            ], prev_stage_br_slice = self._calculate_stage_br_from_indices(
                stage, br_indices, prev_stage_br_slice
            )

    def _calculate_stage_br_from_indices(
        self,
        stage: int,
        br_indices: torch.LongTensor,
        prev_stage_br_slice: torch.LongTensor,
    ) -> Tuple[Callable, torch.LongTensor]:
        if stage == 0:

            def best_response(agent_obs: torch.Tensor):
                # NOTE: This may be highly inefficient as one needs to keep all br_indices in memory!
                obs_bin_indices = self.env.model.get_obs_bin_indices(
                    agent_obs, self.agent_id, stage, self.obs_discretization
                )
                action_bins = br_indices[obs_bin_indices.squeeze()]
                agent_grid_actions = self.env.get_action_grid(
                    self.agent_id, grid_size=self.action_discretization
                )
                return agent_grid_actions[action_bins]

        else:

            def best_response(agent_obs: torch.Tensor):
                pass

        return best_response, prev_stage_br_slice

    def get_best_response_estimate(self):
        return self.best_responses<|MERGE_RESOLUTION|>--- conflicted
+++ resolved
@@ -180,11 +180,7 @@
         averaged_utilities[mask] = (
             self.nodes_utility_estimates[mask] / self.nodes_counts[mask]
         )
-<<<<<<< HEAD
-        return averaged_utilities.reshape(self.all_nodes_shape)
-=======
         return averaged_utilities.view(self.all_nodes_shape)
->>>>>>> e7930be5
 
     def _calculate_best_responses(self):
         prev_stage_br_slice = None
