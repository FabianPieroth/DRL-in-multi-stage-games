name: "all_algos"
defaults:
  - ppo: ppo_for_soccer
  - reinforce: reinforce
<<<<<<< HEAD
  - rps_single_action: rps_rock
  - soccer_chase_ball: chase_ball_policy
  - soccer_goal_wall: goal_wall_policy
  - soccer_block: block_policy
  - soccer_handcrafted: handcrafted_policy
=======
  - dqn: dqn_for_rps
  - rps_single_action: rps_rock
>>>>>>> 7891aa64
<|MERGE_RESOLUTION|>--- conflicted
+++ resolved
@@ -2,13 +2,9 @@
 defaults:
   - ppo: ppo_for_soccer
   - reinforce: reinforce
-<<<<<<< HEAD
   - rps_single_action: rps_rock
   - soccer_chase_ball: chase_ball_policy
   - soccer_goal_wall: goal_wall_policy
   - soccer_block: block_policy
   - soccer_handcrafted: handcrafted_policy
-=======
-  - dqn: dqn_for_rps
-  - rps_single_action: rps_rock
->>>>>>> 7891aa64
+  - dqn: dqn_for_rps