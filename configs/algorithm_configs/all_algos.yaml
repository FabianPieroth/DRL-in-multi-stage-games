--- conflicted
+++ resolved
@@ -1,9 +1,5 @@
 name: "all_algos"
 defaults:
-<<<<<<< HEAD
-  - ppo: ppo_for_signaling_contest
-=======
   - ppo: ppo_for_rps
   - reinforce: reinforce
->>>>>>> 47b0f842
   - rps_single_action: rps_rock